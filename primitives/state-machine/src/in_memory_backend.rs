--- conflicted
+++ resolved
@@ -95,11 +95,7 @@
 	H::Out: Codec + Ord,
 {
 	fn clone(&self) -> Self {
-<<<<<<< HEAD
 		TrieBackendBuilder::new(self.backend_storage().clone(), self.root().clone()).build()
-=======
-		TrieBackend::new(self.backend_storage().clone(), *self.root())
->>>>>>> d602397a
 	}
 }
 
