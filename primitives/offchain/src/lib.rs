// This file is part of Substrate.

// Copyright (C) 2018-2021 Parity Technologies (UK) Ltd.
// SPDX-License-Identifier: Apache-2.0

// Licensed under the Apache License, Version 2.0 (the "License");
// you may not use this file except in compliance with the License.
// You may obtain a copy of the License at
//
// 	http://www.apache.org/licenses/LICENSE-2.0
//
// Unless required by applicable law or agreed to in writing, software
// distributed under the License is distributed on an "AS IS" BASIS,
// WITHOUT WARRANTIES OR CONDITIONS OF ANY KIND, either express or implied.
// See the License for the specific language governing permissions and
// limitations under the License.

//! The Offchain Worker runtime api primitives.

#![cfg_attr(not(feature = "std"), no_std)]
#![warn(missing_docs)]

/// Re-export of parent module scope storage prefix.
pub use sp_core::offchain::STORAGE_PREFIX;

sp_api::decl_runtime_apis! {
	/// The off-chain worker api.
	#[api_version(3)]
	pub trait OffchainWorkerApi {
		/// Starts the off-chain task for given block number.
		#[changed_in(2)]
		fn offchain_worker(number: sp_runtime::traits::NumberFor<Block>);

		/// Starts the off-chain task for given block header.
<<<<<<< HEAD
		#[skip_initialize_block]
		#[changed_in(3)]
=======
>>>>>>> 1d5abf01
		fn offchain_worker(header: &Block::Header);

		/// Starts the off-chain worker for given block header.
		///
		/// The `is_final` flag indicates if this run is triggered because of block finality
		/// or block import.
		#[skip_initialize_block]
		fn offchain_worker(header: &Block::Header, is_final: bool);
	}
}<|MERGE_RESOLUTION|>--- conflicted
+++ resolved
@@ -32,18 +32,13 @@
 		fn offchain_worker(number: sp_runtime::traits::NumberFor<Block>);
 
 		/// Starts the off-chain task for given block header.
-<<<<<<< HEAD
-		#[skip_initialize_block]
 		#[changed_in(3)]
-=======
->>>>>>> 1d5abf01
 		fn offchain_worker(header: &Block::Header);
 
 		/// Starts the off-chain worker for given block header.
 		///
 		/// The `is_final` flag indicates if this run is triggered because of block finality
 		/// or block import.
-		#[skip_initialize_block]
 		fn offchain_worker(header: &Block::Header, is_final: bool);
 	}
 }