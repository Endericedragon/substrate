--- conflicted
+++ resolved
@@ -1253,7 +1253,6 @@
 }
 
 parameter_types! {
-<<<<<<< HEAD
 	pub const BiddingPeriod: BlockNumber = 1 * DAYS;
 	pub const ClaimPeriod: BlockNumber = 1 * DAYS;
 	pub const OwnershipPeriod: BlockNumber = 365 * DAYS;
@@ -1277,9 +1276,6 @@
 }
 
 parameter_types! {
-	pub const AssetDepositBase: Balance = 100 * DOLLARS;
-	pub const AssetDepositPerZombie: Balance = 1 * DOLLARS;
-=======
 	pub const LotteryPalletId: PalletId = PalletId(*b"py/lotto");
 	pub const MaxCalls: u32 = 10;
 	pub const MaxGenerateRandom: u32 = 10;
@@ -1304,7 +1300,6 @@
 	pub const StringLimit: u32 = 50;
 	pub const MetadataDepositBase: Balance = 10 * DOLLARS;
 	pub const MetadataDepositPerByte: Balance = 1 * DOLLARS;
->>>>>>> 917fe491
 }
 
 impl pallet_assets::Config for Runtime {
@@ -1391,42 +1386,6 @@
 		NodeBlock = node_primitives::Block,
 		UncheckedExtrinsic = UncheckedExtrinsic
 	{
-<<<<<<< HEAD
-		System: frame_system::{Module, Call, Config, Storage, Event<T>},
-		Utility: pallet_utility::{Module, Call, Event},
-		Babe: pallet_babe::{Module, Call, Storage, Config, Inherent, ValidateUnsigned},
-		Timestamp: pallet_timestamp::{Module, Call, Storage, Inherent},
-		Authorship: pallet_authorship::{Module, Call, Storage, Inherent},
-		Indices: pallet_indices::{Module, Call, Storage, Config<T>, Event<T>},
-		Balances: pallet_balances::{Module, Call, Storage, Config<T>, Event<T>},
-		TransactionPayment: pallet_transaction_payment::{Module, Storage},
-		Staking: pallet_staking::{Module, Call, Config<T>, Storage, Event<T>, ValidateUnsigned},
-		Session: pallet_session::{Module, Call, Storage, Event, Config<T>},
-		Democracy: pallet_democracy::{Module, Call, Storage, Config, Event<T>},
-		Council: pallet_collective::<Instance1>::{Module, Call, Storage, Origin<T>, Event<T>, Config<T>},
-		TechnicalCommittee: pallet_collective::<Instance2>::{Module, Call, Storage, Origin<T>, Event<T>, Config<T>},
-		Elections: pallet_elections_phragmen::{Module, Call, Storage, Event<T>, Config<T>},
-		TechnicalMembership: pallet_membership::<Instance1>::{Module, Call, Storage, Event<T>, Config<T>},
-		Grandpa: pallet_grandpa::{Module, Call, Storage, Config, Event, ValidateUnsigned},
-		Treasury: pallet_treasury::{Module, Call, Storage, Config, Event<T>},
-		Contracts: pallet_contracts::{Module, Call, Config<T>, Storage, Event<T>},
-		Sudo: pallet_sudo::{Module, Call, Config<T>, Storage, Event<T>},
-		ImOnline: pallet_im_online::{Module, Call, Storage, Event<T>, ValidateUnsigned, Config<T>},
-		AuthorityDiscovery: pallet_authority_discovery::{Module, Call, Config},
-		Offences: pallet_offences::{Module, Call, Storage, Event},
-		Historical: pallet_session_historical::{Module},
-		RandomnessCollectiveFlip: pallet_randomness_collective_flip::{Module, Call, Storage},
-		Identity: pallet_identity::{Module, Call, Storage, Event<T>},
-		Society: pallet_society::{Module, Call, Storage, Event<T>, Config<T>},
-		Recovery: pallet_recovery::{Module, Call, Storage, Event<T>},
-		Vesting: pallet_vesting::{Module, Call, Storage, Event<T>, Config<T>},
-		Scheduler: pallet_scheduler::{Module, Call, Storage, Event<T>},
-		Proxy: pallet_proxy::{Module, Call, Storage, Event<T>},
-		Multisig: pallet_multisig::{Module, Call, Storage, Event<T>},
-		Assets: pallet_assets::{Module, Call, Storage, Event<T>},
-		Mmr: pallet_mmr::{Module, Storage},
-		NameService: pallet_name_service::{Module, Call, Storage, Event<T>},
-=======
 		System: frame_system,
 		Utility: pallet_utility,
 		Babe: pallet_babe,
@@ -1475,7 +1434,7 @@
 		ChildBounties: pallet_child_bounties,
 		Referenda: pallet_referenda,
 		ConvictionVoting: pallet_conviction_voting,
->>>>>>> 917fe491
+		NameService: pallet_name_service,
 	}
 );
 
@@ -1559,6 +1518,7 @@
 		[pallet_membership, TechnicalMembership]
 		[pallet_mmr, Mmr]
 		[pallet_multisig, Multisig]
+		[pallet_name_service, NameService]
 		[pallet_offences, OffencesBench::<Runtime>]
 		[pallet_preimage, Preimage]
 		[pallet_proxy, Proxy]
@@ -1913,35 +1873,6 @@
 			let params = (&config, &whitelist);
 			add_benchmarks!(params, batches);
 
-<<<<<<< HEAD
-			add_benchmark!(params, batches, pallet_assets, Assets);
-			add_benchmark!(params, batches, pallet_babe, Babe);
-			add_benchmark!(params, batches, pallet_balances, Balances);
-			add_benchmark!(params, batches, pallet_collective, Council);
-			add_benchmark!(params, batches, pallet_contracts, Contracts);
-			add_benchmark!(params, batches, pallet_democracy, Democracy);
-			add_benchmark!(params, batches, pallet_elections_phragmen, Elections);
-			add_benchmark!(params, batches, pallet_grandpa, Grandpa);
-			add_benchmark!(params, batches, pallet_identity, Identity);
-			add_benchmark!(params, batches, pallet_im_online, ImOnline);
-			add_benchmark!(params, batches, pallet_indices, Indices);
-			add_benchmark!(params, batches, pallet_mmr, Mmr);
-			add_benchmark!(params, batches, pallet_multisig, Multisig);
-			add_benchmark!(params, batches, pallet_name_service, NameService);
-			add_benchmark!(params, batches, pallet_offences, OffencesBench::<Runtime>);
-			add_benchmark!(params, batches, pallet_proxy, Proxy);
-			add_benchmark!(params, batches, pallet_scheduler, Scheduler);
-			add_benchmark!(params, batches, pallet_session, SessionBench::<Runtime>);
-			add_benchmark!(params, batches, pallet_staking, Staking);
-			add_benchmark!(params, batches, frame_system, SystemBench::<Runtime>);
-			add_benchmark!(params, batches, pallet_timestamp, Timestamp);
-			add_benchmark!(params, batches, pallet_treasury, Treasury);
-			add_benchmark!(params, batches, pallet_utility, Utility);
-			add_benchmark!(params, batches, pallet_vesting, Vesting);
-
-			if batches.is_empty() { return Err("Benchmark not found for this pallet.".into()) }
-=======
->>>>>>> 917fe491
 			Ok(batches)
 		}
 	}
