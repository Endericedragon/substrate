--- conflicted
+++ resolved
@@ -32,7 +32,6 @@
 	pallet_prelude::Get,
 	parameter_types,
 	traits::{
-<<<<<<< HEAD
 		fungible::ItemOf,
 		tokens::{
 			nonfungibles_v2::{Inspect, LockableNonfungible, Mutate},
@@ -41,12 +40,6 @@
 		AsEnsureOriginWithArg, ConstBool, ConstU128, ConstU16, ConstU32, Currency, EitherOfDiverse,
 		EqualPrivilegeOnly, Everything, Imbalance, InstanceFilter, KeyOwnerProofSystem,
 		LockIdentifier, Locker, Nothing, OnUnbalanced, U128CurrencyToVote, WithdrawReasons,
-=======
-		fungible::ItemOf, tokens::nonfungibles_v2::Inspect, AsEnsureOriginWithArg, ConstBool,
-		ConstU128, ConstU16, ConstU32, Currency, EitherOfDiverse, EqualPrivilegeOnly, Everything,
-		Imbalance, InstanceFilter, KeyOwnerProofSystem, LockIdentifier, Nothing, OnUnbalanced,
-		U128CurrencyToVote, WithdrawReasons,
->>>>>>> fbddfbd7
 	},
 	weights::{
 		constants::{
