--- conflicted
+++ resolved
@@ -20,7 +20,6 @@
 //! An equivalent of `sp_io::TestExternalities` that can load its state from a remote substrate
 //! based chain, or a local state snapshot file.
 
-use async_std::task::block_on;
 use codec::{Decode, Encode};
 use jsonrpsee::{
 	core::{client::ClientT, Error as RpcError},
@@ -41,14 +40,7 @@
 	},
 };
 pub use sp_io::TestExternalities;
-<<<<<<< HEAD
 use sp_runtime::{traits::Block as BlockT, StateVersion};
-=======
-use sp_runtime::{
-	traits::{Block as BlockT},
-	StateVersion,
-};
->>>>>>> 0f0de642
 use std::{
 	fs,
 	path::{Path, PathBuf},
@@ -423,14 +415,9 @@
 	) -> Result<Vec<KeyValue>, &'static str> {
 		let now = std::time::Instant::now();
 		let keys = self.rpc_get_keys_paged(prefix, at).await?;
-<<<<<<< HEAD
-		let uri = Arc::new(self.as_online().transport.uri.clone().unwrap());
+		let client = self.as_online().transport.remote_client.clone().unwrap();
 		let thread_chunk_size =
 			((keys.len() + self.as_online().threads - 1) / self.as_online().threads).max(1);
-=======
-		let client = self.as_online().transport.remote_client.clone().unwrap();
-		let thread_chunk_size = (keys.len() / self.as_online().threads).max(1);
->>>>>>> 0f0de642
 
 		log::info!(
 			target: LOG_TARGET,
@@ -445,18 +432,9 @@
 		let keys_chunked: Vec<Vec<StorageKey>> =
 			keys.chunks(thread_chunk_size).map(|s| s.into()).collect::<Vec<_>>();
 		for thread_keys in keys_chunked {
-<<<<<<< HEAD
-			let uri = Arc::clone(&uri);
-			// TODO: niklasd use this?
-			// let thread_client = Arc::clone(&self.as_online().transport.remote_client.unwrap());
-			let handle = thread::spawn(move || {
-				let thread_client = block_on(Transport::build_ws_client(&*uri)).unwrap();
-=======
 			let thread_client = client.clone();
 			let handle = std::thread::spawn(move || {
 				let rt = tokio::runtime::Runtime::new().unwrap();
-
->>>>>>> 0f0de642
 				let mut thread_key_values = Vec::with_capacity(thread_keys.len());
 				for chunk_keys in thread_keys.chunks(DEFAULT_VALUE_DOWNLOAD_BATCH) {
 					let batch = chunk_keys
@@ -465,18 +443,18 @@
 						.map(|key| ("state_getStorage", rpc_params![key, at]))
 						.collect::<Vec<_>>();
 
-					let values =
-						rt.block_on(thread_client.batch_request::<Option<StorageData>>(batch))
-							.map_err(|e| {
-								log::error!(
-									target: LOG_TARGET,
-									"failed to execute batch of {} values. Error: {:?}",
-									chunk_keys.len(),
-									e
-								);
-								"batch failed."
-							})
-							.unwrap();
+					let values = rt
+						.block_on(thread_client.batch_request::<Option<StorageData>>(batch))
+						.map_err(|e| {
+							log::error!(
+								target: LOG_TARGET,
+								"failed to execute batch of {} values. Error: {:?}",
+								chunk_keys.len(),
+								e
+							);
+							"batch failed."
+						})
+						.unwrap();
 
 					for (idx, key) in chunk_keys.iter().enumerate() {
 						let maybe_value = values[idx].clone();
@@ -626,8 +604,12 @@
 			child_roots_per_thread,
 		);
 
+		// NOTE: the threading done here is the simpler, yet slightly un-elegant because we are
+		// splitting child root among threads, and it is very common for these root to have vastly
+		// different child tries underneath them, causing some threads to finish way faster than
+		// others. Certainly still better than single thread though.
 		let mut handles = vec![];
-		let uri = Arc::new(self.as_online().transport.uri.clone().unwrap());
+		let client = self.as_online().transport.remote_client.clone().unwrap();
 		let at = self.as_online().at_expected();
 
 		for thread_child_roots in child_roots
@@ -635,24 +617,18 @@
 			.map(|x| x.into())
 			.collect::<Vec<Vec<_>>>()
 		{
-			let uri = Arc::clone(&uri);
+			let thread_client = client.clone();
 			let handle = thread::spawn(move || {
-				debug!(
-					target: LOG_TARGET,
-					"thread {:?} has {:?}",
-					std::thread::current().id(),
-					thread_child_roots.len()
-				);
-				let thread_client = block_on(Transport::build_ws_client(&*uri)).unwrap();
+				let rt = tokio::runtime::Runtime::new().unwrap();
 				let mut thread_child_kv = vec![];
 				for prefixed_top_key in thread_child_roots {
-					let child_keys = block_on(Self::rpc_child_get_keys(
+					let child_keys = rt.block_on(Self::rpc_child_get_keys(
 						&thread_client,
 						&prefixed_top_key,
 						StorageKey(vec![]),
 						at,
 					))?;
-					let child_kv_inner = block_on(Self::rpc_child_get_storage_paged(
+					let child_kv_inner = rt.block_on(Self::rpc_child_get_storage_paged(
 						&thread_client,
 						&prefixed_top_key,
 						child_keys,
@@ -943,15 +919,9 @@
 	pub(crate) type Block = RawBlock<ExtrinsicWrapper<Hash>>;
 
 	pub(crate) fn init_logger() {
-<<<<<<< HEAD
-		let _ = env_logger::Builder::from_default_env()
-			.format_module_path(true)
-			.format_level(true)
-			.filter_module(LOG_TARGET, log::LevelFilter::Debug)
-=======
-		let _ = tracing_subscriber::fmt().with_env_filter(EnvFilter::from_default_env())
+		let _ = tracing_subscriber::fmt()
+			.with_env_filter(EnvFilter::from_default_env())
 			.with_level(true)
->>>>>>> 0f0de642
 			.try_init();
 	}
 }
@@ -1012,21 +982,23 @@
 
 #[cfg(all(test, feature = "remote-test"))]
 mod remote_tests {
+	use sp_core::storage::well_known_keys;
+
 	use super::test_prelude::*;
 	use std::os::unix::fs::MetadataExt;
 
-	#[tokio::test]
+	#[tokio::test(flavor = "multi_thread")]
 	async fn single_multi_thread_result_is_same() {
 		let c = |threads| OnlineConfig {
 			pallets: vec!["Proxy".to_owned(), "Crowdloan".to_owned()],
+			hashed_keys: vec![well_known_keys::CODE.to_vec()],
 			child_trie: true,
 			threads,
 			..Default::default()
 		};
+
 		let ext1 = Builder::<Block>::new().mode(Mode::Online(c(1))).build().await.unwrap();
-
 		let ext2 = Builder::<Block>::new().mode(Mode::Online(c(8))).build().await.unwrap();
-
 		assert_eq!(ext1.as_backend().root(), ext2.as_backend().root());
 	}
 
@@ -1132,31 +1104,7 @@
 			.execute_with(|| {});
 	}
 
-<<<<<<< HEAD
-	#[tokio::test]
-=======
 	#[tokio::test(flavor = "multi_thread")]
-	async fn can_build_big_pallet() {
-		init_logger();
-		Builder::<Block>::new()
-			.mode(Mode::Online(OnlineConfig {
-				transport: "wss://rpc.polkadot.io:443".into(),
-				// transport: "wss://polkadot.api.onfinality.io:443/public-ws".into(),
-				// transport: "wss://public-rpc.pinknode.io:443/polkadot".into(),
-				// transport: "ws://127.0.0.1:9944".into(),
-				pallets: vec!["Staking".to_owned()],
-				child_trie: false,
-				threads:2 ,
-				..Default::default()
-			}))
-			.build()
-			.await
-			.unwrap()
-			.execute_with(|| {});
-	}
-
-	#[tokio::test(flavor = "multi_thread")]
->>>>>>> 0f0de642
 	async fn can_create_snapshot() {
 		const CACHE: &'static str = "can_create_snapshot";
 		init_logger();
@@ -1221,17 +1169,11 @@
 		std::fs::remove_file(to_delete.path()).unwrap();
 	}
 
-<<<<<<< HEAD
-	#[tokio::test]
+	#[tokio::test(flavor = "multi_thread")]
 	async fn can_build_big_pallet() {
 		if std::option_env!("TEST_WS").is_none() {
 			return
 		}
-=======
-	#[tokio::test(flavor = "multi_thread")]
-	// #[ignore = "only works if a local node is present."]
-	async fn can_fetch_all_local() {
->>>>>>> 0f0de642
 		init_logger();
 		Builder::<Block>::new()
 			.mode(Mode::Online(OnlineConfig {
@@ -1247,17 +1189,11 @@
 			.execute_with(|| {});
 	}
 
-<<<<<<< HEAD
-	#[tokio::test]
+	#[tokio::test(flavor = "multi_thread")]
 	async fn can_fetch_all() {
 		if std::option_env!("TEST_WS").is_none() {
 			return
 		}
-=======
-	#[tokio::test(flavor = "multi_thread")]
-	// #[ignore = "slow af."]
-	async fn can_fetch_all_remote() {
->>>>>>> 0f0de642
 		init_logger();
 		Builder::<Block>::new()
 			.mode(Mode::Online(OnlineConfig {
