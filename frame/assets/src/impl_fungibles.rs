// This file is part of Substrate.

// Copyright (C) 2017-2022 Parity Technologies (UK) Ltd.
// SPDX-License-Identifier: Apache-2.0

// Licensed under the Apache License, Version 2.0 (the "License");
// you may not use this file except in compliance with the License.
// You may obtain a copy of the License at
//
// 	http://www.apache.org/licenses/LICENSE-2.0
//
// Unless required by applicable law or agreed to in writing, software
// distributed under the License is distributed on an "AS IS" BASIS,
// WITHOUT WARRANTIES OR CONDITIONS OF ANY KIND, either express or implied.
// See the License for the specific language governing permissions and
// limitations under the License.

//! Implementations for fungibles trait.

use super::*;

impl<T: Config<I>, I: 'static> fungibles::Inspect<<T as SystemConfig>::AccountId> for Pallet<T, I> {
	type AssetId = T::AssetId;
	type Balance = T::Balance;

	fn total_issuance(asset: Self::AssetId) -> Self::Balance {
		Asset::<T, I>::get(asset).map(|x| x.supply).unwrap_or_else(Zero::zero)
	}

	fn minimum_balance(asset: Self::AssetId) -> Self::Balance {
		Asset::<T, I>::get(asset).map(|x| x.min_balance).unwrap_or_else(Zero::zero)
	}

	fn balance(asset: Self::AssetId, who: &<T as SystemConfig>::AccountId) -> Self::Balance {
		Pallet::<T, I>::balance(asset, who)
	}

	fn reducible_balance(
		asset: Self::AssetId,
		who: &<T as SystemConfig>::AccountId,
		keep_alive: bool,
	) -> Self::Balance {
		let f = DebitFlags { keep_alive, ignore_freezer: false };
		Pallet::<T, I>::reducible_balance(asset, who, f).unwrap_or(Zero::zero())
	}

	fn can_deposit(
		asset: Self::AssetId,
		who: &<T as SystemConfig>::AccountId,
		amount: Self::Balance,
		mint: bool,
	) -> DepositConsequence {
		Pallet::<T, I>::can_increase(asset, who, amount, mint)
	}

	fn can_withdraw(
		asset: Self::AssetId,
		who: &<T as SystemConfig>::AccountId,
		amount: Self::Balance,
	) -> WithdrawConsequence<Self::Balance> {
		let f = DebitFlags { keep_alive: false, ignore_freezer: false };
		Pallet::<T, I>::can_decrease(asset, who, amount, f)
	}

	fn asset_exists(asset: Self::AssetId) -> bool {
		Asset::<T, I>::contains_key(asset)
	}
}

impl<T: Config<I>, I: 'static> fungibles::InspectMetadata<<T as SystemConfig>::AccountId>
	for Pallet<T, I>
{
	/// Return the name of an asset.
	fn name(asset: &Self::AssetId) -> Vec<u8> {
		Metadata::<T, I>::get(asset).name.to_vec()
	}

	/// Return the symbol of an asset.
	fn symbol(asset: &Self::AssetId) -> Vec<u8> {
		Metadata::<T, I>::get(asset).symbol.to_vec()
	}

	/// Return the decimals of an asset.
	fn decimals(asset: &Self::AssetId) -> u8 {
		Metadata::<T, I>::get(asset).decimals
	}
}

impl<T: Config<I>, I: 'static> fungibles::InspectWithoutFreezer<<T as SystemConfig>::AccountId> for Pallet<T, I> {
	fn reducible_balance(
		asset: Self::AssetId,
		who: &<T as SystemConfig>::AccountId,
		keep_alive: bool,
	) -> Self::Balance {
		let f = DebitFlags { keep_alive, ignore_freezer: true };
		Pallet::<T, I>::reducible_balance(asset, who, f).unwrap_or(Zero::zero())
	}

	fn can_withdraw(
		asset: Self::AssetId,
		who: &<T as SystemConfig>::AccountId,
		amount: Self::Balance,
	) -> WithdrawConsequence<Self::Balance> {
		let f = DebitFlags { keep_alive: false, ignore_freezer: true };
		Pallet::<T, I>::can_decrease(asset, who, amount, f)
	}
}

impl<T: Config<I>, I: 'static> fungibles::Mutate<<T as SystemConfig>::AccountId> for Pallet<T, I> {
	fn mint_into(
		asset: Self::AssetId,
		who: &<T as SystemConfig>::AccountId,
		amount: Self::Balance,
<<<<<<< HEAD
	) -> DispatchResult {
		Self::do_mint(asset, who, amount, None)
=======
	) -> Result<Self::Balance, DispatchError> {
		let f = DebitFlags { keep_alive: false, best_effort: false };
		Self::do_burn(asset, who, amount, None, f)
>>>>>>> e5d5d88d
	}

	fn burn_from(
		asset: Self::AssetId,
		who: &<T as SystemConfig>::AccountId,
		amount: Self::Balance,
	) -> Result<Self::Balance, DispatchError> {
<<<<<<< HEAD
		let f = DebitFlags { keep_alive: false, ignore_freezer: false };
=======
		let f = DebitFlags { keep_alive: false, best_effort: true };
>>>>>>> e5d5d88d
		Self::do_burn(asset, who, amount, None, f)
	}
}

impl<T: Config<I>, I: 'static> fungibles::Transfer<T::AccountId> for Pallet<T, I> {
	fn transfer(
		asset: Self::AssetId,
		source: &T::AccountId,
		dest: &T::AccountId,
		amount: T::Balance,
		death: WhenDust,
	) -> Result<T::Balance, DispatchError> {
<<<<<<< HEAD
		Self::do_transfer(asset, source, dest, amount, None, death)
=======
		let f = TransferFlags { keep_alive, best_effort: false, burn_dust: false };
		Self::do_transfer(asset, source, dest, amount, None, f)
>>>>>>> e5d5d88d
	}
}

impl<T: Config<I>, I: 'static> fungibles::Unbalanced<T::AccountId> for Pallet<T, I> {
	fn set_balance(_: Self::AssetId, _: &T::AccountId, _: Self::Balance) -> DispatchResult {
		unreachable!("set_balance is not used if other functions are impl'd");
	}
	fn set_total_issuance(id: T::AssetId, amount: Self::Balance) {
		Asset::<T, I>::mutate_exists(id, |maybe_asset| {
			if let Some(ref mut asset) = maybe_asset {
				asset.supply = amount
			}
		});
	}
<<<<<<< HEAD
	fn decrease_balance(asset: T::AssetId, who: &T::AccountId, amount: Self::Balance, keep_alive: bool)
		-> Result<Self::Balance, DispatchError>
	{
		let f = DebitFlags { keep_alive, ignore_freezer: false };
		Self::decrease_balance(asset, who, amount, f, |_, _| Ok(()))
	}
	fn increase_balance(asset: T::AssetId, who: &T::AccountId, amount: Self::Balance)
		-> DispatchResult
	{
		Self::increase_balance(asset, who, amount, |_| Ok(()))
=======
	fn decrease_balance(
		asset: T::AssetId,
		who: &T::AccountId,
		amount: Self::Balance,
	) -> Result<Self::Balance, DispatchError> {
		let f = DebitFlags { keep_alive: false, best_effort: false };
		Self::decrease_balance(asset, who, amount, f, |_, _| Ok(()))
	}
	fn decrease_balance_at_most(
		asset: T::AssetId,
		who: &T::AccountId,
		amount: Self::Balance,
	) -> Self::Balance {
		let f = DebitFlags { keep_alive: false, best_effort: true };
		Self::decrease_balance(asset, who, amount, f, |_, _| Ok(())).unwrap_or(Zero::zero())
	}
	fn increase_balance(
		asset: T::AssetId,
		who: &T::AccountId,
		amount: Self::Balance,
	) -> Result<Self::Balance, DispatchError> {
		Self::increase_balance(asset, who, amount, |_| Ok(()))?;
		Ok(amount)
	}
	fn increase_balance_at_most(
		asset: T::AssetId,
		who: &T::AccountId,
		amount: Self::Balance,
	) -> Self::Balance {
		match Self::increase_balance(asset, who, amount, |_| Ok(())) {
			Ok(()) => amount,
			Err(_) => Zero::zero(),
		}
>>>>>>> e5d5d88d
	}
}

impl<T: Config<I>, I: 'static> fungibles::Create<T::AccountId> for Pallet<T, I> {
	fn create(
		id: T::AssetId,
		admin: T::AccountId,
		is_sufficient: bool,
		min_balance: Self::Balance,
	) -> DispatchResult {
		Self::do_force_create(id, admin, is_sufficient, min_balance)
	}
}

impl<T: Config<I>, I: 'static> fungibles::Destroy<T::AccountId> for Pallet<T, I> {
	fn start_destroy(id: T::AssetId, maybe_check_owner: Option<T::AccountId>) -> DispatchResult {
		Self::do_start_destroy(id, maybe_check_owner)
	}

	fn destroy_accounts(id: T::AssetId, max_items: u32) -> Result<u32, DispatchError> {
		Self::do_destroy_accounts(id, max_items)
	}

	fn destroy_approvals(id: T::AssetId, max_items: u32) -> Result<u32, DispatchError> {
		Self::do_destroy_approvals(id, max_items)
	}

	fn finish_destroy(id: T::AssetId) -> DispatchResult {
		Self::do_finish_destroy(id)
	}
}

impl<T: Config<I>, I: 'static> fungibles::metadata::Inspect<<T as SystemConfig>::AccountId>
	for Pallet<T, I>
{
	fn name(asset: T::AssetId) -> Vec<u8> {
		Metadata::<T, I>::get(asset).name.to_vec()
	}

	fn symbol(asset: T::AssetId) -> Vec<u8> {
		Metadata::<T, I>::get(asset).symbol.to_vec()
	}

	fn decimals(asset: T::AssetId) -> u8 {
		Metadata::<T, I>::get(asset).decimals
	}
}

impl<T: Config<I>, I: 'static> fungibles::metadata::Mutate<<T as SystemConfig>::AccountId>
	for Pallet<T, I>
{
	fn set(
		asset: T::AssetId,
		from: &<T as SystemConfig>::AccountId,
		name: Vec<u8>,
		symbol: Vec<u8>,
		decimals: u8,
	) -> DispatchResult {
		Self::do_set_metadata(asset, from, name, symbol, decimals)
	}
}

impl<T: Config<I>, I: 'static> fungibles::approvals::Inspect<<T as SystemConfig>::AccountId>
	for Pallet<T, I>
{
	// Check the amount approved to be spent by an owner to a delegate
	fn allowance(
		asset: T::AssetId,
		owner: &<T as SystemConfig>::AccountId,
		delegate: &<T as SystemConfig>::AccountId,
	) -> T::Balance {
		Approvals::<T, I>::get((asset, &owner, &delegate))
			.map(|x| x.amount)
			.unwrap_or_else(Zero::zero)
	}
}

impl<T: Config<I>, I: 'static> fungibles::approvals::Mutate<<T as SystemConfig>::AccountId>
	for Pallet<T, I>
{
	fn approve(
		asset: T::AssetId,
		owner: &<T as SystemConfig>::AccountId,
		delegate: &<T as SystemConfig>::AccountId,
		amount: T::Balance,
	) -> DispatchResult {
		Self::do_approve_transfer(asset, owner, delegate, amount)
	}

	// Aprove spending tokens from a given account
	fn transfer_from(
		asset: T::AssetId,
		owner: &<T as SystemConfig>::AccountId,
		delegate: &<T as SystemConfig>::AccountId,
		dest: &<T as SystemConfig>::AccountId,
		amount: T::Balance,
	) -> DispatchResult {
		Self::do_transfer_approved(asset, owner, delegate, dest, amount)
	}
}

impl<T: Config<I>, I: 'static> fungibles::roles::Inspect<<T as SystemConfig>::AccountId>
	for Pallet<T, I>
{
	fn owner(asset: T::AssetId) -> Option<<T as SystemConfig>::AccountId> {
		Asset::<T, I>::get(asset).map(|x| x.owner)
	}

	fn issuer(asset: T::AssetId) -> Option<<T as SystemConfig>::AccountId> {
		Asset::<T, I>::get(asset).map(|x| x.issuer)
	}

	fn admin(asset: T::AssetId) -> Option<<T as SystemConfig>::AccountId> {
		Asset::<T, I>::get(asset).map(|x| x.admin)
	}

	fn freezer(asset: T::AssetId) -> Option<<T as SystemConfig>::AccountId> {
		Asset::<T, I>::get(asset).map(|x| x.freezer)
	}
}

impl<T: Config<I>, I: 'static> fungibles::InspectEnumerable<T::AccountId> for Pallet<T, I> {
	type AssetsIterator = KeyPrefixIterator<<T as Config<I>>::AssetId>;

	/// Returns an iterator of the assets in existence.
	///
	/// NOTE: iterating this list invokes a storage read per item.
	fn asset_ids() -> Self::AssetsIterator {
		Asset::<T, I>::iter_keys()
	}
}<|MERGE_RESOLUTION|>--- conflicted
+++ resolved
@@ -61,29 +61,6 @@
 		let f = DebitFlags { keep_alive: false, ignore_freezer: false };
 		Pallet::<T, I>::can_decrease(asset, who, amount, f)
 	}
-
-	fn asset_exists(asset: Self::AssetId) -> bool {
-		Asset::<T, I>::contains_key(asset)
-	}
-}
-
-impl<T: Config<I>, I: 'static> fungibles::InspectMetadata<<T as SystemConfig>::AccountId>
-	for Pallet<T, I>
-{
-	/// Return the name of an asset.
-	fn name(asset: &Self::AssetId) -> Vec<u8> {
-		Metadata::<T, I>::get(asset).name.to_vec()
-	}
-
-	/// Return the symbol of an asset.
-	fn symbol(asset: &Self::AssetId) -> Vec<u8> {
-		Metadata::<T, I>::get(asset).symbol.to_vec()
-	}
-
-	/// Return the decimals of an asset.
-	fn decimals(asset: &Self::AssetId) -> u8 {
-		Metadata::<T, I>::get(asset).decimals
-	}
 }
 
 impl<T: Config<I>, I: 'static> fungibles::InspectWithoutFreezer<<T as SystemConfig>::AccountId> for Pallet<T, I> {
@@ -104,6 +81,29 @@
 		let f = DebitFlags { keep_alive: false, ignore_freezer: true };
 		Pallet::<T, I>::can_decrease(asset, who, amount, f)
 	}
+
+	fn asset_exists(asset: Self::AssetId) -> bool {
+		Asset::<T, I>::contains_key(asset)
+	}
+}
+
+impl<T: Config<I>, I: 'static> fungibles::InspectMetadata<<T as SystemConfig>::AccountId>
+	for Pallet<T, I>
+{
+	/// Return the name of an asset.
+	fn name(asset: &Self::AssetId) -> Vec<u8> {
+		Metadata::<T, I>::get(asset).name.to_vec()
+	}
+
+	/// Return the symbol of an asset.
+	fn symbol(asset: &Self::AssetId) -> Vec<u8> {
+		Metadata::<T, I>::get(asset).symbol.to_vec()
+	}
+
+	/// Return the decimals of an asset.
+	fn decimals(asset: &Self::AssetId) -> u8 {
+		Metadata::<T, I>::get(asset).decimals
+	}
 }
 
 impl<T: Config<I>, I: 'static> fungibles::Mutate<<T as SystemConfig>::AccountId> for Pallet<T, I> {
@@ -111,26 +111,25 @@
 		asset: Self::AssetId,
 		who: &<T as SystemConfig>::AccountId,
 		amount: Self::Balance,
-<<<<<<< HEAD
 	) -> DispatchResult {
 		Self::do_mint(asset, who, amount, None)
-=======
+	}
+
+	fn burn_from(
+		asset: Self::AssetId,
+		who: &<T as SystemConfig>::AccountId,
+		amount: Self::Balance,
 	) -> Result<Self::Balance, DispatchError> {
 		let f = DebitFlags { keep_alive: false, best_effort: false };
 		Self::do_burn(asset, who, amount, None, f)
->>>>>>> e5d5d88d
-	}
-
-	fn burn_from(
+	}
+
+	fn slash(
 		asset: Self::AssetId,
 		who: &<T as SystemConfig>::AccountId,
 		amount: Self::Balance,
 	) -> Result<Self::Balance, DispatchError> {
-<<<<<<< HEAD
-		let f = DebitFlags { keep_alive: false, ignore_freezer: false };
-=======
 		let f = DebitFlags { keep_alive: false, best_effort: true };
->>>>>>> e5d5d88d
 		Self::do_burn(asset, who, amount, None, f)
 	}
 }
@@ -143,12 +142,8 @@
 		amount: T::Balance,
 		death: WhenDust,
 	) -> Result<T::Balance, DispatchError> {
-<<<<<<< HEAD
-		Self::do_transfer(asset, source, dest, amount, None, death)
-=======
 		let f = TransferFlags { keep_alive, best_effort: false, burn_dust: false };
 		Self::do_transfer(asset, source, dest, amount, None, f)
->>>>>>> e5d5d88d
 	}
 }
 
@@ -163,18 +158,6 @@
 			}
 		});
 	}
-<<<<<<< HEAD
-	fn decrease_balance(asset: T::AssetId, who: &T::AccountId, amount: Self::Balance, keep_alive: bool)
-		-> Result<Self::Balance, DispatchError>
-	{
-		let f = DebitFlags { keep_alive, ignore_freezer: false };
-		Self::decrease_balance(asset, who, amount, f, |_, _| Ok(()))
-	}
-	fn increase_balance(asset: T::AssetId, who: &T::AccountId, amount: Self::Balance)
-		-> DispatchResult
-	{
-		Self::increase_balance(asset, who, amount, |_| Ok(()))
-=======
 	fn decrease_balance(
 		asset: T::AssetId,
 		who: &T::AccountId,
@@ -208,7 +191,6 @@
 			Ok(()) => amount,
 			Err(_) => Zero::zero(),
 		}
->>>>>>> e5d5d88d
 	}
 }
 
