--- conflicted
+++ resolved
@@ -15,13 +15,7 @@
 [dependencies]
 codec = { package = "parity-scale-codec", version = "3.0.0", default-features = false, features = ["derive"] }
 rand_chacha = { version = "0.2", default-features = false }
-<<<<<<< HEAD
-scale-info = { version = "2.0.1", default-features = false, features = ["derive"] }
-=======
 scale-info = { version = "2.1.1", default-features = false, features = ["derive"] }
-frame-support = { version = "4.0.0-dev", default-features = false, path = "../support" }
-frame-system = { version = "4.0.0-dev", default-features = false, path = "../system" }
->>>>>>> 24bea4c3
 sp-runtime = { version = "6.0.0", default-features = false, path = "../../primitives/runtime" }
 sp-std = { version = "4.0.0", default-features = false, path = "../../primitives/std" }
 sp-arithmetic = { version = "5.0.0", default-features = false, path = "../../primitives/arithmetic" }
