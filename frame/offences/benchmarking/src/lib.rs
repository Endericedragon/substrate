--- conflicted
+++ resolved
@@ -48,13 +48,8 @@
 #[cfg(test)]
 use pallet_staking::Event as StakingEvent;
 use pallet_staking::{
-<<<<<<< HEAD
 	AbsoluteMaxNominationsOf, Config as StakingConfig, Event as StakingEvent, Exposure,
 	IndividualExposure, Pallet as Staking, RewardDestination, ValidatorPrefs,
-=======
-	Config as StakingConfig, Exposure, IndividualExposure, Pallet as Staking, RewardDestination,
-	ValidatorPrefs,
->>>>>>> f2615a4d
 };
 
 const SEED: u32 = 0;
