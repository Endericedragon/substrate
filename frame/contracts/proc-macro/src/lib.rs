// This file is part of Substrate.

// Copyright (C) 2020-2022 Parity Technologies (UK) Ltd.
// SPDX-License-Identifier: Apache-2.0

// Licensed under the Apache License, Version 2.0 (the "License");
// you may not use this file except in compliance with the License.
// You may obtain a copy of the License at
//
// 	http://www.apache.org/licenses/LICENSE-2.0
//
// Unless required by applicable law or agreed to in writing, software
// distributed under the License is distributed on an "AS IS" BASIS,
// WITHOUT WARRANTIES OR CONDITIONS OF ANY KIND, either express or implied.
// See the License for the specific language governing permissions and
// limitations under the License.

//! Procedural macroses used in the contracts module.
//!
//! Most likely you should use the [`#[define_env]`][`macro@define_env`] attribute macro which hides
//! boilerplate of defining external environment for a wasm module.

#![no_std]

extern crate alloc;

use alloc::{
	format,
	string::{String, ToString},
	vec::Vec,
};
use proc_macro::TokenStream;
use proc_macro2::TokenStream as TokenStream2;
use quote::{quote, quote_spanned, ToTokens};
use syn::{parse_macro_input, spanned::Spanned, Data, DeriveInput, FnArg, Ident};

/// This derives `Debug` for a struct where each field must be of some numeric type.
/// It interprets each field as its represents some weight and formats it as times so that
/// it is readable by humans.
#[proc_macro_derive(WeightDebug)]
pub fn derive_weight_debug(input: TokenStream) -> TokenStream {
	derive_debug(input, format_weight)
}

/// This is basically identical to the std libs Debug derive but without adding any
/// bounds to existing generics.
#[proc_macro_derive(ScheduleDebug)]
pub fn derive_schedule_debug(input: TokenStream) -> TokenStream {
	derive_debug(input, format_default)
}

fn derive_debug(input: TokenStream, fmt: impl Fn(&Ident) -> TokenStream2) -> TokenStream {
	let input = parse_macro_input!(input as DeriveInput);
	let name = &input.ident;
	let (impl_generics, ty_generics, where_clause) = input.generics.split_for_impl();
	let data = if let Data::Struct(data) = &input.data {
		data
	} else {
		return quote_spanned! {
			name.span() =>
			compile_error!("WeightDebug is only supported for structs.");
		}
		.into();
	};

	#[cfg(feature = "full")]
	let fields = iterate_fields(data, fmt);

	#[cfg(not(feature = "full"))]
	let fields = {
		drop(fmt);
		drop(data);
		TokenStream2::new()
	};

	let tokens = quote! {
		impl #impl_generics core::fmt::Debug for #name #ty_generics #where_clause {
			fn fmt(&self, formatter: &mut core::fmt::Formatter<'_>) -> core::fmt::Result {
				use ::sp_runtime::{FixedPointNumber, FixedU128 as Fixed};
				let mut formatter = formatter.debug_struct(stringify!(#name));
				#fields
				formatter.finish()
			}
		}
	};

	tokens.into()
}

/// This is only used then the `full` feature is activated.
#[cfg(feature = "full")]
fn iterate_fields(data: &syn::DataStruct, fmt: impl Fn(&Ident) -> TokenStream2) -> TokenStream2 {
	use syn::Fields;

	match &data.fields {
		Fields::Named(fields) => {
			let recurse = fields.named.iter().filter_map(|f| {
				let name = f.ident.as_ref()?;
				if name.to_string().starts_with('_') {
					return None;
				}
				let value = fmt(name);
				let ret = quote_spanned! { f.span() =>
					formatter.field(stringify!(#name), #value);
				};
				Some(ret)
			});
			quote! {
				#( #recurse )*
			}
		},
		Fields::Unnamed(fields) => quote_spanned! {
			fields.span() =>
			compile_error!("Unnamed fields are not supported")
		},
		Fields::Unit => quote!(),
	}
}

fn format_weight(field: &Ident) -> TokenStream2 {
	quote_spanned! { field.span() =>
		&if self.#field > 1_000_000_000 {
			format!(
				"{:.1?} ms",
				Fixed::saturating_from_rational(self.#field, 1_000_000_000).to_float()
			)
		} else if self.#field > 1_000_000 {
			format!(
				"{:.1?} µs",
				Fixed::saturating_from_rational(self.#field, 1_000_000).to_float()
			)
		} else if self.#field > 1_000 {
			format!(
				"{:.1?} ns",
				Fixed::saturating_from_rational(self.#field, 1_000).to_float()
			)
		} else {
			format!("{} ps", self.#field)
		}
	}
}

fn format_default(field: &Ident) -> TokenStream2 {
	quote_spanned! { field.span() =>
		&self.#field
	}
}

/// Parsed environment definition.
struct EnvDef {
	host_funcs: Vec<HostFn>,
}

/// Parsed host function definition.
struct HostFn {
	item: syn::ItemFn,
	module: String,
	name: String,
	returns: HostFnReturn,
}

enum HostFnReturn {
	Unit,
	U32,
	ReturnCode,
}

impl HostFnReturn {
	fn to_wasm_sig(&self) -> TokenStream2 {
		let ok = match self {
			Self::Unit => quote! { () },
			Self::U32 | Self::ReturnCode => quote! { ::core::primitive::u32 },
		};
		quote! {
			::core::result::Result<#ok, ::wasmi::core::Trap>
		}
	}
}

impl ToTokens for HostFn {
	fn to_tokens(&self, tokens: &mut TokenStream2) {
		self.item.to_tokens(tokens);
	}
}

impl HostFn {
	pub fn try_from(item: syn::ItemFn) -> syn::Result<Self> {
		let err = |span, msg| {
			let msg = format!("Invalid host function definition. {}", msg);
			syn::Error::new(span, msg)
		};

		// process attributes
		let msg = "only #[version(<u8>)] or #[unstable] attribute is allowed.";
		let span = item.span();
		let mut attrs = item.attrs.clone();
		attrs.retain(|a| !(a.path.is_ident("doc") || a.path.is_ident("prefixed_alias")));
		let name = item.sig.ident.to_string();
		let module = match attrs.len() {
			0 => Ok("seal0".to_string()),
			1 => {
				let attr = &attrs[0];
				let ident = attr.path.get_ident().ok_or(err(span, msg))?.to_string();
				match ident.as_str() {
					"version" => {
						let ver: syn::LitInt = attr.parse_args()?;
						Ok(format!("seal{}", ver.base10_parse::<u8>().map_err(|_| err(span, msg))?))
					},
					"unstable" => Ok("__unstable__".to_string()),
					_ => Err(err(span, msg)),
				}
			},
			_ => Err(err(span, msg)),
		}?;

		// process arguments: The first and second arg are treated differently (ctx, memory)
		// they must exist and be `ctx: _` and `memory: _`.
		let msg = "Every function must start with two inferred parameters: ctx: _ and memory: _";
		let special_args = item
			.sig
			.inputs
			.iter()
			.take(2)
			.enumerate()
			.map(|(i, arg)| is_valid_special_arg(i, arg))
			.fold(0u32, |acc, valid| if valid { acc + 1 } else { acc });

		if special_args != 2 {
			return Err(err(span, msg))
		}

		// process return type
		let msg = r#"Should return one of the following:
				- Result<(), TrapReason>,
				- Result<ReturnCode, TrapReason>,
				- Result<u32, TrapReason>"#;
		let ret_ty = match item.clone().sig.output {
			syn::ReturnType::Type(_, ty) => Ok(ty.clone()),
			_ => Err(err(span, &msg)),
		}?;
		match *ret_ty {
			syn::Type::Path(tp) => {
				let result = &tp.path.segments.last().ok_or(err(span, &msg))?;
				let (id, span) = (result.ident.to_string(), result.ident.span());
				id.eq(&"Result".to_string()).then_some(()).ok_or(err(span, &msg))?;

				match &result.arguments {
					syn::PathArguments::AngleBracketed(group) => {
						if group.args.len() != 2 {
							return Err(err(span, &msg));
						};

						let arg2 = group.args.last().ok_or(err(span, &msg))?;

						let err_ty = match arg2 {
							syn::GenericArgument::Type(ty) => Ok(ty.clone()),
							_ => Err(err(arg2.span(), &msg)),
						}?;

						match err_ty {
							syn::Type::Path(tp) => Ok(tp
								.path
								.segments
								.first()
								.ok_or(err(arg2.span(), &msg))?
								.ident
								.to_string()),
							_ => Err(err(tp.span(), &msg)),
						}?
						.eq("TrapReason")
						.then_some(())
						.ok_or(err(span, &msg))?;

						let arg1 = group.args.first().ok_or(err(span, &msg))?;
						let ok_ty = match arg1 {
							syn::GenericArgument::Type(ty) => Ok(ty.clone()),
							_ => Err(err(arg1.span(), &msg)),
						}?;
						let ok_ty_str = match ok_ty {
							syn::Type::Path(tp) => Ok(tp
								.path
								.segments
								.first()
								.ok_or(err(arg1.span(), &msg))?
								.ident
								.to_string()),
							syn::Type::Tuple(tt) => {
								if !tt.elems.is_empty() {
									return Err(err(arg1.span(), &msg));
								};
								Ok("()".to_string())
							},
							_ => Err(err(ok_ty.span(), &msg)),
						}?;
						let returns = match ok_ty_str.as_str() {
							"()" => Ok(HostFnReturn::Unit),
							"u32" => Ok(HostFnReturn::U32),
							"ReturnCode" => Ok(HostFnReturn::ReturnCode),
							_ => Err(err(arg1.span(), &msg)),
						}?;

						Ok(Self { item, module, name, returns })
					},
					_ => Err(err(span, &msg)),
				}
			},
			_ => Err(err(span, &msg)),
		}
	}
}

impl EnvDef {
	pub fn try_from(item: syn::ItemMod) -> syn::Result<Self> {
		let span = item.span();
		let err = |msg| syn::Error::new(span, msg);
		let items = &item
			.content
			.as_ref()
			.ok_or(err("Invalid environment definition, expected `mod` to be inlined."))?
			.1;

		let extract_fn = |i: &syn::Item| match i {
			syn::Item::Fn(i_fn) => Some(i_fn.clone()),
			_ => None,
		};

		let selector = |a: &syn::Attribute| a.path.is_ident("prefixed_alias");

		let aliases = items
			.iter()
			.filter_map(extract_fn)
			.filter(|i| i.attrs.iter().any(selector))
			.map(|mut i| {
				i.attrs.retain(|i| !selector(i));
				i.sig.ident = syn::Ident::new(
					&format!("seal_{}", &i.sig.ident.to_string()),
					i.sig.ident.span(),
				);
				i
			})
			.map(|i| HostFn::try_from(i));

		let host_funcs = items
			.iter()
			.filter_map(extract_fn)
			.map(|i| HostFn::try_from(i))
			.chain(aliases)
			.collect::<Result<Vec<_>, _>>()?;

		Ok(Self { host_funcs })
	}
}

fn is_valid_special_arg(idx: usize, arg: &FnArg) -> bool {
	let pat = if let FnArg::Typed(pat) = arg { pat } else { return false };
	let ident = if let syn::Pat::Ident(ref ident) = *pat.pat { &ident.ident } else { return false };
	let name_ok = match idx {
		0 => ident == "ctx" || ident == "_ctx",
		1 => ident == "memory" || ident == "_memory",
		_ => false,
	};
	if !name_ok {
		return false
	}
	matches!(*pat.ty, syn::Type::Infer(_))
}

/// Expands environment definiton.
/// Should generate source code for:
///  - implementations of the host functions to be added to the wasm runtime environment (see
///    `expand_impls()`).
fn expand_env(def: &mut EnvDef) -> TokenStream2 {
	let impls = expand_impls(def);

	quote! {
		pub struct Env;
		#impls
	}
}

/// Generates for every host function:
///   - real implementation, to register it in the contract execution environment;
///   - dummy implementation, to be used as mocks for contract validation step.
fn expand_impls(def: &mut EnvDef) -> TokenStream2 {
	let impls = expand_functions(def, true, quote! { crate::wasm::Runtime<E> });
	let dummy_impls = expand_functions(def, false, quote! { () });

	quote! {
		impl<'a, E> crate::wasm::Environment<crate::wasm::runtime::Runtime<'a, E>> for Env
		where
			E: Ext,
			<E::T as ::frame_system::Config>::AccountId:
				::sp_core::crypto::UncheckedFrom<<E::T as ::frame_system::Config>::Hash> + ::core::convert::AsRef<[::core::primitive::u8]>,
		{
			fn define(store: &mut ::wasmi::Store<crate::wasm::Runtime<E>>, linker: &mut ::wasmi::Linker<crate::wasm::Runtime<E>>) -> Result<(), ::wasmi::errors::LinkerError> {
				#impls
				Ok(())
			}
		}

		impl crate::wasm::Environment<()> for Env
		{
			fn define(store: &mut ::wasmi::Store<()>, linker: &mut ::wasmi::Linker<()>) -> Result<(), ::wasmi::errors::LinkerError> {
				#dummy_impls
				Ok(())
			}
		}
	}
}

fn expand_functions(
	def: &mut EnvDef,
	expand_blocks: bool,
	host_state: TokenStream2,
) -> TokenStream2 {
	let impls = def.host_funcs.iter().map(|f| {
		// skip the context and memory argument
		let params = f.item.sig.inputs.iter().skip(2);
		let (module, name, body, wasm_output, output) = (
			&f.module,
			&f.name,
			&f.item.block,
			f.returns.to_wasm_sig(),
			&f.item.sig.output
		);
		let unstable_feat = match module.as_str() {
			"__unstable__" => quote! { #[cfg(feature = "unstable-interface")] },
			_ => quote! {},
		};

		// If we don't expand blocks (implementing for `()`) we change a few things:
		// - We replace any code by unreachable!
		// - Allow unused variables as the code that uses is not expanded
		// - We don't need to map the error as we simply panic if they code would ever be executed
		let inner = if expand_blocks {
			quote! { || #output {
				let (memory, ctx) = __caller__
					.host_data()
					.memory()
					.expect("Memory must be set when setting up host data; qed")
					.data_and_store_mut(&mut __caller__);
				#body
			} }
		} else {
			quote! { || -> #wasm_output {
				// This is part of the implementation for `Environment<()>` which is not
				// meant to be actually executed. It is only for validation which will
				// never call host functions.
				::core::unreachable!()
			} }
		};
		let map_err = if expand_blocks {
			quote! {
				|reason| {
					::wasmi::core::Trap::host(reason)
				}
			}
		} else {
			quote! {
				|reason| { reason }
			}
		};
		let allow_unused =  if expand_blocks {
			quote! { }
		} else {
			quote! { #[allow(unused_variables)] }
		};


		quote! {
			#unstable_feat
			#allow_unused
			linker.define(#module, #name, ::wasmi::Func::wrap(&mut*store, |mut __caller__: ::wasmi::Caller<#host_state>, #( #params, )*| -> #wasm_output {
				let mut func = #inner;
				func()
					.map_err(#map_err)
					.map(::core::convert::Into::into)
			}))?;
		}
	});
	quote! {
		#( #impls )*
	}
}

/// Defines a host functions set that can be imported by contract wasm code.
///
/// **NB**: Be advised that all functions defined by this macro
/// will panic if called with unexpected arguments.
///
/// It's up to you as the user of this macro to check signatures of wasm code to be executed
/// and reject the code if any imported function has a mismatched signature.
///
/// ## Example
///
/// ```nocompile
/// #[define_env]
/// pub mod some_env {
/// 	fn some_host_fn(ctx: _, memory: _, key_ptr: u32, value_ptr: u32, value_len: u32) -> Result<(), TrapReason> {
/// 		ctx.some_host_fn(KeyType::Fix, key_ptr, value_ptr, value_len).map(|_| ())
/// 	}
/// }
/// ```
/// This example will expand to the `some_host_fn()` defined in the wasm module named `seal0`.
/// To define a host function in `seal1` and `__unstable__` modules, it should be annotated with the
/// appropriate attribute as follows:
///
/// ## Example
///
/// ```nocompile
/// #[define_env]
/// pub mod some_env {
/// 	#[version(1)]
/// 	fn some_host_fn(ctx: _, memory: _, key_ptr: u32, value_ptr: u32, value_len: u32) -> Result<ReturnCode, TrapReason> {
/// 		ctx.some_host_fn(KeyType::Fix, key_ptr, value_ptr, value_len).map(|_| ())
/// 	}
///
/// 	#[unstable]
/// 	fn some_host_fn(ctx: _, memory: _, key_ptr: u32, value_ptr: u32, value_len: u32) -> Result<u32, TrapReason> {
/// 		ctx.some_host_fn(KeyType::Fix, key_ptr, value_ptr, value_len).map(|_| ())
/// 	}
/// }
/// ```
///
/// In legacy versions of pallet_contracts, it was a naming convention that all host functions had
/// to be named with the `seal_` prefix. For the sake of backwards compatibility, each host function
/// now can get a such prefix-named alias function generated by marking it by the
/// `#[prefixed_alias]` attribute:
///
/// ## Example
///
/// ```nocompile
/// #[define_env]
/// pub mod some_env {
/// 	#[version(1)]
/// 	#[prefixed_alias]
/// 	fn some_host_fn(ctx: _, memory: _, key_ptr: u32, value_ptr: u32, value_len: u32) -> Result<ReturnCode, TrapReason> {
/// 		ctx.some_host_fn(KeyType::Fix, key_ptr, value_ptr, value_len).map(|_| ())
/// 	}
///
/// 	#[unstable]
/// 	fn some_host_fn(ctx: _, memory: _, key_ptr: u32, value_ptr: u32, value_len: u32) -> Result<u32, TrapReason> {
/// 		ctx.some_host_fn(KeyType::Fix, key_ptr, value_ptr, value_len).map(|_| ())
/// 	}
/// }
/// ```
///
/// In this example, the following host functions will be generated by the macro:
/// - `some_host_fn()` in module `seal1`,
/// - `seal_some_host_fn()` in module `seal1`,
/// - `some_host_fn()` in module `__unstable__`.
///
/// Only following return types are allowed for the host functions defined with the macro:
/// - `Result<(), TrapReason>`,
/// - `Result<ReturnCode, TrapReason>`,
/// - `Result<u32, TrapReason>`.
///
/// The macro expands to `pub struct Env` declaration, with the following traits implementations:
/// - `pallet_contracts::wasm::Environment<Runtime<E>> where E: Ext`
/// - `pallet_contracts::wasm::Environment<()>`
///
/// The implementation on `()` can be used in places where no `Ext` exists, yet. This is useful
/// when only checking whether a code can be instantiated without actually executing any code.
#[proc_macro_attribute]
pub fn define_env(attr: TokenStream, item: TokenStream) -> TokenStream {
	if !attr.is_empty() {
		let msg = "Invalid `define_env` attribute macro: expected no attributes: `#[define_env]`.";
<<<<<<< HEAD
		let span = proc_macro2::TokenStream::from(attr).span();
		return syn::Error::new(span, msg).to_compile_error().into();
=======
		let span = TokenStream2::from(attr).span();
		return syn::Error::new(span, msg).to_compile_error().into()
>>>>>>> 992601b0
	}

	let item = syn::parse_macro_input!(item as syn::ItemMod);

	match EnvDef::try_from(item) {
		Ok(mut def) => expand_env(&mut def).into(),
		Err(e) => e.to_compile_error().into(),
	}
}<|MERGE_RESOLUTION|>--- conflicted
+++ resolved
@@ -565,13 +565,8 @@
 pub fn define_env(attr: TokenStream, item: TokenStream) -> TokenStream {
 	if !attr.is_empty() {
 		let msg = "Invalid `define_env` attribute macro: expected no attributes: `#[define_env]`.";
-<<<<<<< HEAD
-		let span = proc_macro2::TokenStream::from(attr).span();
-		return syn::Error::new(span, msg).to_compile_error().into();
-=======
 		let span = TokenStream2::from(attr).span();
 		return syn::Error::new(span, msg).to_compile_error().into()
->>>>>>> 992601b0
 	}
 
 	let item = syn::parse_macro_input!(item as syn::ItemMod);
