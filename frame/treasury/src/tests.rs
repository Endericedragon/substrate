--- conflicted
+++ resolved
@@ -24,11 +24,7 @@
 use sp_core::H256;
 use sp_runtime::{
 	testing::Header,
-<<<<<<< HEAD
-	traits::{BlakeTwo256, IdentityLookup, BadOrigin},
-=======
 	traits::{BadOrigin, BlakeTwo256, IdentityLookup},
->>>>>>> 3b53be61
 };
 
 use frame_support::{
@@ -140,11 +136,7 @@
 	type BurnDestination = (); // Just gets burned.
 	type WeightInfo = ();
 	type SpendFunds = ();
-<<<<<<< HEAD
-	type MaxApprovals = MaxApprovals;
-=======
 	type MaxApprovals = ConstU32<100>;
->>>>>>> 3b53be61
 	type SpendOrigin = TestSpendOrigin;
 }
 
@@ -173,12 +165,6 @@
 	new_test_ext().execute_with(|| {
 		// Check that accumulate works when we have Some value in Dummy already.
 		assert_noop!(Treasury::spend(Origin::signed(1), 1, 1), BadOrigin);
-<<<<<<< HEAD
-		assert_noop!(Treasury::spend(Origin::signed(10), 6, 1), Error::<Test>::InsufficientPermission);
-		assert_noop!(Treasury::spend(Origin::signed(11), 11, 1), Error::<Test>::InsufficientPermission);
-		assert_noop!(Treasury::spend(Origin::signed(12), 21, 1), Error::<Test>::InsufficientPermission);
-		assert_noop!(Treasury::spend(Origin::signed(13), 51, 1), Error::<Test>::InsufficientPermission);
-=======
 		assert_noop!(
 			Treasury::spend(Origin::signed(10), 6, 1),
 			Error::<Test>::InsufficientPermission
@@ -195,7 +181,6 @@
 			Treasury::spend(Origin::signed(13), 51, 1),
 			Error::<Test>::InsufficientPermission
 		);
->>>>>>> 3b53be61
 	});
 }
 
