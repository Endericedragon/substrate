--- conflicted
+++ resolved
@@ -215,8 +215,10 @@
 		///
 		/// Anyone can call this function about any potentially dislocated account.
 		///
-		/// Will never return an error; if `dislocated` does not exist or doesn't need a rebag, then
-		/// it is a noop and fees are still collected from `origin`.
+		/// Will always update the stored score of `dislocated` to the correct score, based on
+		/// `ScoreProvider`.
+		///
+		/// If `dislocated` does not exists, it returns an error.
 		#[pallet::weight(T::WeightInfo::rebag_non_terminal().max(T::WeightInfo::rebag_terminal()))]
 		pub fn rebag(origin: OriginFor<T>, dislocated: T::AccountId) -> DispatchResult {
 			ensure_signed(origin)?;
@@ -260,7 +262,6 @@
 impl<T: Config<I>, I: 'static> Pallet<T, I> {
 	/// Move an account from one bag to another, depositing an event on success.
 	///
-<<<<<<< HEAD
 	/// If the account changed bags, returns `Ok((from, to))`.
 	pub fn do_rebag(
 		account: &T::AccountId,
@@ -269,14 +270,6 @@
 		// If no voter at that node, don't do anything. the caller just wasted the fee to call this.
 		let node = list::Node::<T, I>::get(&account).ok_or(ListError::NodeNotFound)?;
 		let maybe_movement = List::update_position_for(node, new_score);
-=======
-	/// If the account changed bags, returns `Some((from, to))`.
-	pub fn do_rebag(account: &T::AccountId, new_weight: T::Score) -> Option<(T::Score, T::Score)> {
-		// if no voter at that node, don't do anything.
-		// the caller just wasted the fee to call this.
-		let maybe_movement = list::Node::<T, I>::get(account)
-			.and_then(|node| List::update_position_for(node, new_weight));
->>>>>>> fa778cc1
 		if let Some((from, to)) = maybe_movement {
 			Self::deposit_event(Event::<T, I>::Rebagged { who: account.clone(), from, to });
 		};
