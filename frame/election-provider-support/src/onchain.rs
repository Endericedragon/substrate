--- conflicted
+++ resolved
@@ -112,21 +112,16 @@
 	fn elect_with(
 		maybe_max_voters: Option<usize>,
 		maybe_max_targets: Option<usize>,
-<<<<<<< HEAD
 		remaining: PageIndex,
 	) -> Result<BoundedSupportsOf<Self>, Error> {
-		let voters = <Self as ElectionProvider>::DataProvider::voters(maybe_max_voters, remaining)
-			.map_err(Error::DataProvider)?;
-		let targets =
-			<Self as ElectionProvider>::DataProvider::targets(maybe_max_targets, remaining)
-=======
-	) -> Result<Supports<T::AccountId>, Error> {
-		let voters = <Self as ElectionProvider>::DataProvider::electing_voters(maybe_max_voters)
-			.map_err(Error::DataProvider)?;
-		let targets =
-			<Self as ElectionProvider>::DataProvider::electable_targets(maybe_max_targets)
->>>>>>> 8cbda809
+		let voters =
+			<Self as ElectionProvider>::DataProvider::electing_voters(maybe_max_voters, remaining)
 				.map_err(Error::DataProvider)?;
+		let targets = <Self as ElectionProvider>::DataProvider::electable_targets(
+			maybe_max_targets,
+			remaining,
+		)
+		.map_err(Error::DataProvider)?;
 		let desired_targets = <Self as ElectionProvider>::DataProvider::desired_targets()
 			.map_err(Error::DataProvider)?;
 
@@ -259,11 +254,10 @@
 			type AccountId = AccountId;
 			type BlockNumber = BlockNumber;
 			type MaxVotesPerVoter = ConstU32<2>;
-<<<<<<< HEAD
-			fn voters(_: Option<usize>, _: PageIndex) -> data_provider::Result<Vec<VoterOf<Self>>> {
-=======
-			fn electing_voters(_: Option<usize>) -> data_provider::Result<Vec<VoterOf<Self>>> {
->>>>>>> 8cbda809
+			fn electing_voters(
+				_: Option<usize>,
+				_: PageIndex,
+			) -> data_provider::Result<Vec<VoterOf<Self>>> {
 				Ok(vec![
 					(1, 10, bounded_vec![10, 20]),
 					(2, 20, bounded_vec![30, 20]),
@@ -271,11 +265,10 @@
 				])
 			}
 
-<<<<<<< HEAD
-			fn targets(_: Option<usize>, _: PageIndex) -> data_provider::Result<Vec<AccountId>> {
-=======
-			fn electable_targets(_: Option<usize>) -> data_provider::Result<Vec<AccountId>> {
->>>>>>> 8cbda809
+			fn electable_targets(
+				_: Option<usize>,
+				_: PageIndex,
+			) -> data_provider::Result<Vec<AccountId>> {
 				Ok(vec![10, 20, 30])
 			}
 
