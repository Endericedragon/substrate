--- conflicted
+++ resolved
@@ -775,14 +775,9 @@
 	#[test]
 	fn validate_unsigned_retracts_wrong_phase() {
 		ExtBuilder::default().desired_targets(0).build_and_execute(|| {
-<<<<<<< HEAD
 			let solution =
 				RawSolution::<TestNposSolution> { score: [5, 0, 0], ..Default::default() };
-			let call = Call::submit_unsigned(solution.clone(), witness());
-=======
-			let solution = RawSolution::<TestCompact> { score: [5, 0, 0], ..Default::default() };
 			let call = Call::submit_unsigned(Box::new(solution.clone()), witness());
->>>>>>> 8a88403d
 
 			// initial
 			assert_eq!(MultiPhase::current_phase(), Phase::Off);
@@ -850,14 +845,9 @@
 			roll_to(25);
 			assert!(MultiPhase::current_phase().is_unsigned());
 
-<<<<<<< HEAD
 			let solution =
 				RawSolution::<TestNposSolution> { score: [5, 0, 0], ..Default::default() };
-			let call = Call::submit_unsigned(solution.clone(), witness());
-=======
-			let solution = RawSolution::<TestCompact> { score: [5, 0, 0], ..Default::default() };
 			let call = Call::submit_unsigned(Box::new(solution.clone()), witness());
->>>>>>> 8a88403d
 
 			// initial
 			assert!(<MultiPhase as ValidateUnsigned>::validate_unsigned(
@@ -893,16 +883,9 @@
 			roll_to(25);
 			assert!(MultiPhase::current_phase().is_unsigned());
 
-<<<<<<< HEAD
-			let raw =
-				RawSolution::<TestNposSolution> { score: [5, 0, 0], ..Default::default() };
-			let call = Call::submit_unsigned(raw.clone(), witness());
+			let raw = RawSolution::<TestNposSolution> { score: [5, 0, 0], ..Default::default() };
+			let call = Call::submit_unsigned(Box::new(raw.clone()), witness());
 			assert_eq!(raw.solution.unique_targets().len(), 0);
-=======
-			let solution = RawSolution::<TestCompact> { score: [5, 0, 0], ..Default::default() };
-			let call = Call::submit_unsigned(Box::new(solution.clone()), witness());
-			assert_eq!(solution.compact.unique_targets().len(), 0);
->>>>>>> 8a88403d
 
 			// won't work anymore.
 			assert!(matches!(
@@ -926,13 +909,8 @@
 				assert!(MultiPhase::current_phase().is_unsigned());
 
 				let solution =
-<<<<<<< HEAD
 					RawSolution::<TestNposSolution> { score: [5, 0, 0], ..Default::default() };
-				let call = Call::submit_unsigned(solution.clone(), witness());
-=======
-					RawSolution::<TestCompact> { score: [5, 0, 0], ..Default::default() };
 				let call = Call::submit_unsigned(Box::new(solution.clone()), witness());
->>>>>>> 8a88403d
 
 				assert_eq!(
 					<MultiPhase as ValidateUnsigned>::validate_unsigned(
@@ -957,14 +935,9 @@
 			assert!(MultiPhase::current_phase().is_unsigned());
 
 			// This is in itself an invalid BS solution.
-<<<<<<< HEAD
 			let solution =
 				RawSolution::<TestNposSolution> { score: [5, 0, 0], ..Default::default() };
-			let call = Call::submit_unsigned(solution.clone(), witness());
-=======
-			let solution = RawSolution::<TestCompact> { score: [5, 0, 0], ..Default::default() };
 			let call = Call::submit_unsigned(Box::new(solution.clone()), witness());
->>>>>>> 8a88403d
 			let outer_call: OuterCall = call.into();
 			let _ = outer_call.dispatch(Origin::none());
 		})
