[package]
name = "frame-support-procedural"
version = "4.0.0-dev"
authors = ["Parity Technologies <admin@parity.io>"]
edition = "2021"
license = "Apache-2.0"
homepage = "https://substrate.io"
repository = "https://github.com/paritytech/substrate/"
description = "Proc macro of Support code for the runtime."

[package.metadata.docs.rs]
targets = ["x86_64-unknown-linux-gnu"]

[lib]
proc-macro = true

[dependencies]
derive-syn-parse = "0.1.5"
Inflector = "0.11.4"
cfg-expr = "0.10.3"
itertools = "0.10.3"
proc-macro2 = "1.0.37"
quote = "1.0.10"
syn = { version = "1.0.98", features = ["full"] }
frame-support-procedural-tools = { version = "4.0.0-dev", path = "./tools" }
<<<<<<< HEAD
macro_magic = { version = "0.2.11", features = ["proc_support"] }
=======
proc-macro-warning = { version = "0.2.0", default-features = false }
>>>>>>> 9e1fa3db

[features]
default = ["std"]
std = []
no-metadata-docs = []<|MERGE_RESOLUTION|>--- conflicted
+++ resolved
@@ -23,11 +23,8 @@
 quote = "1.0.10"
 syn = { version = "1.0.98", features = ["full"] }
 frame-support-procedural-tools = { version = "4.0.0-dev", path = "./tools" }
-<<<<<<< HEAD
 macro_magic = { version = "0.2.11", features = ["proc_support"] }
-=======
 proc-macro-warning = { version = "0.2.0", default-features = false }
->>>>>>> 9e1fa3db
 
 [features]
 default = ["std"]
