// This file is part of Substrate.

// Copyright (C) 2019-2022 Parity Technologies (UK) Ltd.
// SPDX-License-Identifier: Apache-2.0

// Licensed under the Apache License, Version 2.0 (the "License");
// you may not use this file except in compliance with the License.
// You may obtain a copy of the License at
//
// 	http://www.apache.org/licenses/LICENSE-2.0
//
// Unless required by applicable law or agreed to in writing, software
// distributed under the License is distributed on an "AS IS" BASIS,
// WITHOUT WARRANTIES OR CONDITIONS OF ANY KIND, either express or implied.
// See the License for the specific language governing permissions and
// limitations under the License.

//! The trait and associated types for sets of fungible tokens that manage total issuance without
//! requiring atomic balanced operations.

use super::{super::Imbalance as ImbalanceT, *};
use crate::{
	dispatch::{DispatchError, DispatchResult},
	traits::misc::{SameOrOther, TryDrop},
};
use sp_runtime::{
	traits::{CheckedAdd, Zero},
	ArithmeticError, TokenError,
};
use sp_std::marker::PhantomData;

/// A fungible token class where any creation and deletion of tokens is semi-explicit and where the
/// total supply is maintained automatically.
///
/// This is auto-implemented when a token class has `Unbalanced` implemented.
pub trait Balanced<AccountId>: Inspect<AccountId> {
	/// The type for managing what happens when an instance of `Debt` is dropped without being used.
	type OnDropDebt: HandleImbalanceDrop<Self::Balance>;
	/// The type for managing what happens when an instance of `Credit` is dropped without being
	/// used.
	type OnDropCredit: HandleImbalanceDrop<Self::Balance>;

	/// Reduce the total issuance by `amount` and return the according imbalance. The imbalance will
	/// typically be used to reduce an account by the same amount with e.g. `settle`.
	///
	/// This is infallible, but doesn't guarantee that the entire `amount` is burnt, for example
	/// in the case of underflow.
	fn rescind(amount: Self::Balance) -> DebtOf<AccountId, Self>;

	/// Increase the total issuance by `amount` and return the according imbalance. The imbalance
	/// will typically be used to increase an account by the same amount with e.g.
	/// `resolve_into_existing` or `resolve_creating`.
	///
	/// This is infallible, but doesn't guarantee that the entire `amount` is issued, for example
	/// in the case of overflow.
	fn issue(amount: Self::Balance) -> CreditOf<AccountId, Self>;

	/// Produce a pair of imbalances that cancel each other out exactly.
	///
	/// This is just the same as burning and issuing the same amount and has no effect on the
	/// total issuance.
	fn pair(amount: Self::Balance) -> (DebtOf<AccountId, Self>, CreditOf<AccountId, Self>) {
		(Self::rescind(amount), Self::issue(amount))
	}

	/// Deducts up to `value` from the combined balance of `who`. This function cannot fail.
	///
	/// The resulting imbalance is the first item of the tuple returned.
	///
	/// As much funds up to `value` will be deducted as possible. If this is less than `value`,
	/// then a non-zero second item will be returned.
	fn slash(who: &AccountId, amount: Self::Balance) -> (CreditOf<AccountId, Self>, Self::Balance);

	/// Mints exactly `value` into the account of `who`.
	///
	/// If `who` doesn't exist, nothing is done and an `Err` returned. This could happen because it
	/// the account doesn't yet exist and it isn't possible to create it under the current
	/// circumstances and with `value` in it.
	fn deposit(
		who: &AccountId,
		value: Self::Balance,
	) -> Result<DebtOf<AccountId, Self>, DispatchError>;

	/// Removes `value` balance from `who` account if possible.
	///
	/// If the removal is not possible, then it returns `Err` and nothing is changed.
	///
	/// If the operation is successful, this will return `Ok` with a `NegativeImbalance` whose value
	/// is no less than `value`. It may be more in the case that removing it reduced it below
	/// `Self::minimum_balance()`.
	fn withdraw(
		who: &AccountId,
		value: Self::Balance,
<<<<<<< HEAD
		keep_alive: bool,
=======
		// TODO: liveness: ExistenceRequirement,
>>>>>>> e5d5d88d
	) -> Result<CreditOf<AccountId, Self>, DispatchError>;

	/// The balance of `who` is increased in order to counter `credit`. If the whole of `credit`
	/// cannot be countered, then nothing is changed and the original `credit` is returned in an
	/// `Err`.
	///
	/// Please note: If `credit.peek()` is less than `Self::minimum_balance()`, then `who` must
	/// already exist for this to succeed.
	fn resolve(
		who: &AccountId,
		credit: CreditOf<AccountId, Self>,
	) -> Result<(), CreditOf<AccountId, Self>> {
		let v = credit.peek();
		let debt = match Self::deposit(who, v) {
			Err(_) => return Err(credit),
			Ok(d) => d,
		};
		let result = credit.offset(debt).try_drop();
		debug_assert!(result.is_ok(), "ok deposit return must be equal to credit value; qed");
		Ok(())
	}

	/// The balance of `who` is decreased in order to counter `debt`. If the whole of `debt`
	/// cannot be countered, then nothing is changed and the original `debt` is returned in an
	/// `Err`.
	fn settle(
		who: &AccountId,
		debt: DebtOf<AccountId, Self>,
<<<<<<< HEAD
		keep_alive: bool,
=======
		// TODO: liveness: ExistenceRequirement,
>>>>>>> e5d5d88d
	) -> Result<CreditOf<AccountId, Self>, DebtOf<AccountId, Self>> {
		let amount = debt.peek();
		let credit = match Self::withdraw(who, amount, keep_alive) {
			Err(_) => return Err(debt),
			Ok(d) => d,
		};
		match credit.offset(debt) {
			SameOrOther::None => Ok(CreditOf::<AccountId, Self>::zero()),
			SameOrOther::Same(dust) => Ok(dust),
			SameOrOther::Other(rest) => {
				debug_assert!(false, "ok withdraw return must be at least debt value; qed");
				Err(rest)
			},
		}
	}
}

/// Trait for mutating one of several types of fungible assets which can be held.
pub trait BalancedHold<AccountId>: Unbalanced<AccountId> {
	/// Release and slash some as much funds on hold in an account up to `amount`.
	///
	/// The resulting imbalance is the first item of the tuple returned; the second is the
	/// remainder, if any, from `amount`.
	fn slash_held(who: &AccountId, amount: Self::Balance)
		-> (Credit<AccountId, Self>, Self::Balance);
}

/// A fungible token class where the balance can be set arbitrarily.
///
/// **WARNING**
/// Do not use this directly unless you want trouble, since it allows you to alter account balances
/// without keeping the issuance up to date. It has no safeguards against accidentally creating
/// token imbalances in your system leading to accidental imflation or deflation. It's really just
/// for the underlying datatype to implement so the user gets the much safer `Balanced` trait to
/// use.
pub trait Unbalanced<AccountId>: Inspect<AccountId> + Sized {
	/// Set the balance of `who` to `amount`. If this cannot be done for some reason (e.g.
	/// because the account cannot be created or an overflow) then an `Err` is returned.
	///
	/// This only needs to be implemented if `decrease_balance` and `increase_balance` are left
	/// to their default implementations.
	fn set_balance(who: &AccountId, amount: Self::Balance) -> DispatchResult;

	/// Set the total issuance to `amount`.
	fn set_total_issuance(amount: Self::Balance);

	/// Reduce the balance of `who` by `amount`. If it cannot be reduced by that amount for
	/// some reason, return `Err` and don't reduce it at all. If Ok, return the imbalance.
	///
	/// Minimum balance will be respected and the returned imbalance may be up to
	/// `Self::minimum_balance() - 1` greater than `amount`.
<<<<<<< HEAD
	fn decrease_balance(who: &AccountId, amount: Self::Balance, keep_alive: bool)
		-> Result<Self::Balance, DispatchError>
	{
		Self::can_withdraw(who, amount).into_result(keep_alive)?;
=======
	fn decrease_balance(
		who: &AccountId,
		amount: Self::Balance,
	) -> Result<Self::Balance, DispatchError> {
>>>>>>> e5d5d88d
		let old_balance = Self::balance(who);
		let (mut new_balance, mut amount) = if Self::reducible_balance(who, false) < amount {
			return Err(TokenError::NoFunds.into())
		} else {
			(old_balance - amount, amount)
		};
		if new_balance < Self::minimum_balance() {
			amount = amount.saturating_add(new_balance);
			new_balance = Zero::zero();
		}
		// Defensive only - this should not fail now.
		Self::set_balance(who, new_balance)?;
		Ok(amount)
	}

<<<<<<< HEAD
=======
	/// Reduce the balance of `who` by the most that is possible, up to `amount`.
	///
	/// Minimum balance will be respected and the returned imbalance may be up to
	/// `Self::minimum_balance() - 1` greater than `amount`.
	///
	/// Return the imbalance by which the account was reduced.
	fn decrease_balance_at_most(who: &AccountId, amount: Self::Balance) -> Self::Balance {
		let old_balance = Self::balance(who);
		let old_free_balance = Self::reducible_balance(who, false);
		let (mut new_balance, mut amount) = if old_free_balance < amount {
			(old_balance.saturating_sub(old_free_balance), old_free_balance)
		} else {
			(old_balance - amount, amount)
		};
		let minimum_balance = Self::minimum_balance();
		if new_balance < minimum_balance {
			amount = amount.saturating_add(new_balance);
			new_balance = Zero::zero();
		}
		let mut r = Self::set_balance(who, new_balance);
		if r.is_err() {
			// Some error, probably because we tried to destroy an account which cannot be
			// destroyed.
			if new_balance.is_zero() && amount >= minimum_balance {
				new_balance = minimum_balance;
				amount -= minimum_balance;
				r = Self::set_balance(who, new_balance);
			}
			if r.is_err() {
				// Still an error. Apparently it's not possible to reduce at all.
				amount = Zero::zero();
			}
		}
		amount
	}

>>>>>>> e5d5d88d
	/// Increase the balance of `who` by `amount`. If it cannot be increased by that amount
	/// for some reason, return `Err` and don't increase it at all. If Ok, return the imbalance.
	///
	/// Minimum balance will be respected and an error will be returned if
	/// `amount < Self::minimum_balance()` when the account of `who` is zero.
<<<<<<< HEAD
	fn increase_balance(who: &AccountId, amount: Self::Balance)
		-> Result<(), DispatchError>
	{
=======
	fn increase_balance(
		who: &AccountId,
		amount: Self::Balance,
	) -> Result<Self::Balance, DispatchError> {
>>>>>>> e5d5d88d
		let old_balance = Self::balance(who);
		let new_balance = old_balance.checked_add(&amount).ok_or(ArithmeticError::Overflow)?;
		if new_balance < Self::minimum_balance() {
			return Err(TokenError::BelowMinimum.into())
		}
		if old_balance != new_balance {
			Self::set_balance(who, new_balance)?;
		}
		Ok(())
	}

	/// Reduce the balance of `who` by the most that is possible, up to `amount`.
	///
	/// Minimum balance will be respected and the returned amount may be up to
	/// `Self::minimum_balance() - 1` greater than `amount`.
	///
	/// Return the amount by which the account was reduced.
	///
	/// NOTE: This contains a default implementation that should be sufficient in most
	/// circumstances.
	fn decrease_balance_at_most(who: &AccountId, amount: Self::Balance, keep_alive: bool) -> Self::Balance {
		let amount = amount.min(Self::reducible_balance(who, keep_alive));
		Self::decrease_balance(who, amount, keep_alive).unwrap_or(Zero::zero())
	}

	/// Increase the balance of `who` by the most that is possible, up to `amount`.
	///
	/// Minimum balance will be respected and the returned amount will be zero in the case that
	/// `amount < Self::minimum_balance()`.
	///
<<<<<<< HEAD
	/// Return the amount by which the account was increased.
	///
	/// NOTE: This contains a default implementation that should be sufficient in most
	/// circumstances.
	fn increase_balance_at_most(who: &AccountId, amount: Self::Balance) -> Self::Balance {
		Self::increase_balance(who, amount).map_or(Zero::zero(), |_| amount)
	}
}

/// A fungible token class capable of placing funds on hold where the balance can be changed
/// arbitrarily.
pub trait UnbalancedHold<AccountId>: Unbalanced<AccountId> + InspectHold<AccountId> {
	/// Reduce the balance of `who` by `amount` from the funds on hold.
	///
	/// If successful, then exactly `amount` is returned otherwise an `Err` is returned and
	/// nothing is changed.
	fn decrease_balance_on_hold(
		who: &AccountId,
		amount: Self::Balance,
	) -> Result<Self::Balance, DispatchError>;

	/// Reduce the balance of `who` by as much as possible up to at most `amount` from the
	/// funds on hold.
	///
	/// If successful, then the amount decreased is returned.
	///
	/// If it cannot be validly reduced, return `Err` and do nothing.
	fn decrease_balance_on_hold_at_most(
		who: &AccountId,
		amount: Self::Balance,
	) -> Result<Self::Balance, DispatchError> {
		let amount = amount.min(Self::reducible_balance_on_hold(who));
		Self::decrease_balance_on_hold(who, amount)
=======
	/// Return the imbalance by which the account was increased.
	fn increase_balance_at_most(who: &AccountId, amount: Self::Balance) -> Self::Balance {
		let old_balance = Self::balance(who);
		let mut new_balance = old_balance.saturating_add(amount);
		let mut amount = new_balance - old_balance;
		if new_balance < Self::minimum_balance() {
			new_balance = Zero::zero();
			amount = Zero::zero();
		}
		if old_balance == new_balance || Self::set_balance(who, new_balance).is_ok() {
			amount
		} else {
			Zero::zero()
		}
>>>>>>> e5d5d88d
	}
}

/// Simple handler for an imbalance drop which increases the total issuance of the system by the
/// imbalance amount. Used for leftover debt.
pub struct IncreaseIssuance<AccountId, U>(PhantomData<(AccountId, U)>);
impl<AccountId, U: Unbalanced<AccountId>> HandleImbalanceDrop<U::Balance>
	for IncreaseIssuance<AccountId, U>
{
	fn handle(amount: U::Balance) {
		U::set_total_issuance(U::total_issuance().saturating_add(amount))
	}
}

/// Simple handler for an imbalance drop which decreases the total issuance of the system by the
/// imbalance amount. Used for leftover credit.
pub struct DecreaseIssuance<AccountId, U>(PhantomData<(AccountId, U)>);
impl<AccountId, U: Unbalanced<AccountId>> HandleImbalanceDrop<U::Balance>
	for DecreaseIssuance<AccountId, U>
{
	fn handle(amount: U::Balance) {
		U::set_total_issuance(U::total_issuance().saturating_sub(amount))
	}
}

/// An imbalance type which uses `DecreaseIssuance` to deal with anything `Drop`ed.
///
/// Basically means that funds in someone's account have been removed and not yet placed anywhere
/// else. If it gets dropped, then those funds will be assumed to be "burned" and the total supply
/// will be accordingly decreased to ensure it equals the sum of the balances of all accounts.
type Credit<AccountId, U> = Imbalance<
	<U as Inspect<AccountId>>::Balance,
	DecreaseIssuance<AccountId, U>,
	IncreaseIssuance<AccountId, U>,
>;

/// An imbalance type which uses `IncreaseIssuance` to deal with anything `Drop`ed.
///
/// Basically means that there are funds in someone's account whose origin is as yet unaccounted
/// for. If it gets dropped, then those funds will be assumed to be "minted" and the total supply
/// will be accordingly increased to ensure it equals the sum of the balances of all accounts.
type Debt<AccountId, U> = Imbalance<
	<U as Inspect<AccountId>>::Balance,
	IncreaseIssuance<AccountId, U>,
	DecreaseIssuance<AccountId, U>,
>;

/// Create some `Credit` item. Only for internal use.
fn credit<AccountId, U: Unbalanced<AccountId>>(amount: U::Balance) -> Credit<AccountId, U> {
	Imbalance::new(amount)
}

/// Create some `Debt` item. Only for internal use.
fn debt<AccountId, U: Unbalanced<AccountId>>(amount: U::Balance) -> Debt<AccountId, U> {
	Imbalance::new(amount)
}

impl<AccountId, U: Unbalanced<AccountId>> Balanced<AccountId> for U {
	type OnDropCredit = DecreaseIssuance<AccountId, U>;
	type OnDropDebt = IncreaseIssuance<AccountId, U>;
	fn rescind(amount: Self::Balance) -> Debt<AccountId, Self> {
		let old = U::total_issuance();
		let new = old.saturating_sub(amount);
		U::set_total_issuance(new);
		debt(old - new)
	}
	fn issue(amount: Self::Balance) -> Credit<AccountId, Self> {
		let old = U::total_issuance();
		let new = old.saturating_add(amount);
		U::set_total_issuance(new);
		credit(new - old)
	}
<<<<<<< HEAD
	fn slash(
		who: &AccountId,
		amount: Self::Balance,
	) -> (Credit<AccountId, Self>, Self::Balance) {
		let slashed = U::decrease_balance_at_most(who, amount, false);
=======
	fn slash(who: &AccountId, amount: Self::Balance) -> (Credit<AccountId, Self>, Self::Balance) {
		let slashed = U::decrease_balance_at_most(who, amount);
>>>>>>> e5d5d88d
		// `slashed` could be less than, greater than or equal to `amount`.
		// If slashed == amount, it means the account had at least amount in it and it could all be
		//   removed without a problem.
		// If slashed > amount, it means the account had more than amount in it, but not enough more
		//   to push it over minimum_balance.
		// If slashed < amount, it means the account didn't have enough in it to be reduced by
		//   `amount` without being destroyed.
		(credit(slashed), amount.saturating_sub(slashed))
	}
	fn deposit(
		who: &AccountId,
		amount: Self::Balance,
	) -> Result<Debt<AccountId, Self>, DispatchError> {
		U::increase_balance(who, amount)?;
		Ok(debt(amount))
	}
	fn withdraw(
		who: &AccountId,
		amount: Self::Balance,
<<<<<<< HEAD
		keep_alive: bool,
=======
		// TODO: liveness: ExistenceRequirement,
>>>>>>> e5d5d88d
	) -> Result<Credit<AccountId, Self>, DispatchError> {
		Self::can_withdraw(who, amount).into_result(keep_alive)?;
		let decrease = U::decrease_balance(who, amount, keep_alive)?;
		Ok(credit(decrease))
	}
}

impl<AccountId, U: UnbalancedHold<AccountId>> BalancedHold<AccountId> for U {
	fn slash_held(
		who: &AccountId,
		amount: Self::Balance,
	) -> (Credit<AccountId, Self>, Self::Balance) {
		let slashed = U::decrease_balance_on_hold_at_most(who, amount,)
			.unwrap_or(Zero::zero());
		(credit(slashed), amount.saturating_sub(slashed))
	}
}<|MERGE_RESOLUTION|>--- conflicted
+++ resolved
@@ -91,11 +91,8 @@
 	fn withdraw(
 		who: &AccountId,
 		value: Self::Balance,
-<<<<<<< HEAD
 		keep_alive: bool,
-=======
 		// TODO: liveness: ExistenceRequirement,
->>>>>>> e5d5d88d
 	) -> Result<CreditOf<AccountId, Self>, DispatchError>;
 
 	/// The balance of `who` is increased in order to counter `credit`. If the whole of `credit`
@@ -124,11 +121,8 @@
 	fn settle(
 		who: &AccountId,
 		debt: DebtOf<AccountId, Self>,
-<<<<<<< HEAD
 		keep_alive: bool,
-=======
 		// TODO: liveness: ExistenceRequirement,
->>>>>>> e5d5d88d
 	) -> Result<CreditOf<AccountId, Self>, DebtOf<AccountId, Self>> {
 		let amount = debt.peek();
 		let credit = match Self::withdraw(who, amount, keep_alive) {
@@ -180,17 +174,10 @@
 	///
 	/// Minimum balance will be respected and the returned imbalance may be up to
 	/// `Self::minimum_balance() - 1` greater than `amount`.
-<<<<<<< HEAD
-	fn decrease_balance(who: &AccountId, amount: Self::Balance, keep_alive: bool)
-		-> Result<Self::Balance, DispatchError>
-	{
-		Self::can_withdraw(who, amount).into_result(keep_alive)?;
-=======
 	fn decrease_balance(
 		who: &AccountId,
 		amount: Self::Balance,
 	) -> Result<Self::Balance, DispatchError> {
->>>>>>> e5d5d88d
 		let old_balance = Self::balance(who);
 		let (mut new_balance, mut amount) = if Self::reducible_balance(who, false) < amount {
 			return Err(TokenError::NoFunds.into())
@@ -206,60 +193,15 @@
 		Ok(amount)
 	}
 
-<<<<<<< HEAD
-=======
-	/// Reduce the balance of `who` by the most that is possible, up to `amount`.
-	///
-	/// Minimum balance will be respected and the returned imbalance may be up to
-	/// `Self::minimum_balance() - 1` greater than `amount`.
-	///
-	/// Return the imbalance by which the account was reduced.
-	fn decrease_balance_at_most(who: &AccountId, amount: Self::Balance) -> Self::Balance {
-		let old_balance = Self::balance(who);
-		let old_free_balance = Self::reducible_balance(who, false);
-		let (mut new_balance, mut amount) = if old_free_balance < amount {
-			(old_balance.saturating_sub(old_free_balance), old_free_balance)
-		} else {
-			(old_balance - amount, amount)
-		};
-		let minimum_balance = Self::minimum_balance();
-		if new_balance < minimum_balance {
-			amount = amount.saturating_add(new_balance);
-			new_balance = Zero::zero();
-		}
-		let mut r = Self::set_balance(who, new_balance);
-		if r.is_err() {
-			// Some error, probably because we tried to destroy an account which cannot be
-			// destroyed.
-			if new_balance.is_zero() && amount >= minimum_balance {
-				new_balance = minimum_balance;
-				amount -= minimum_balance;
-				r = Self::set_balance(who, new_balance);
-			}
-			if r.is_err() {
-				// Still an error. Apparently it's not possible to reduce at all.
-				amount = Zero::zero();
-			}
-		}
-		amount
-	}
-
->>>>>>> e5d5d88d
 	/// Increase the balance of `who` by `amount`. If it cannot be increased by that amount
 	/// for some reason, return `Err` and don't increase it at all. If Ok, return the imbalance.
 	///
 	/// Minimum balance will be respected and an error will be returned if
 	/// `amount < Self::minimum_balance()` when the account of `who` is zero.
-<<<<<<< HEAD
-	fn increase_balance(who: &AccountId, amount: Self::Balance)
-		-> Result<(), DispatchError>
-	{
-=======
 	fn increase_balance(
 		who: &AccountId,
 		amount: Self::Balance,
 	) -> Result<Self::Balance, DispatchError> {
->>>>>>> e5d5d88d
 		let old_balance = Self::balance(who);
 		let new_balance = old_balance.checked_add(&amount).ok_or(ArithmeticError::Overflow)?;
 		if new_balance < Self::minimum_balance() {
@@ -290,41 +232,6 @@
 	/// Minimum balance will be respected and the returned amount will be zero in the case that
 	/// `amount < Self::minimum_balance()`.
 	///
-<<<<<<< HEAD
-	/// Return the amount by which the account was increased.
-	///
-	/// NOTE: This contains a default implementation that should be sufficient in most
-	/// circumstances.
-	fn increase_balance_at_most(who: &AccountId, amount: Self::Balance) -> Self::Balance {
-		Self::increase_balance(who, amount).map_or(Zero::zero(), |_| amount)
-	}
-}
-
-/// A fungible token class capable of placing funds on hold where the balance can be changed
-/// arbitrarily.
-pub trait UnbalancedHold<AccountId>: Unbalanced<AccountId> + InspectHold<AccountId> {
-	/// Reduce the balance of `who` by `amount` from the funds on hold.
-	///
-	/// If successful, then exactly `amount` is returned otherwise an `Err` is returned and
-	/// nothing is changed.
-	fn decrease_balance_on_hold(
-		who: &AccountId,
-		amount: Self::Balance,
-	) -> Result<Self::Balance, DispatchError>;
-
-	/// Reduce the balance of `who` by as much as possible up to at most `amount` from the
-	/// funds on hold.
-	///
-	/// If successful, then the amount decreased is returned.
-	///
-	/// If it cannot be validly reduced, return `Err` and do nothing.
-	fn decrease_balance_on_hold_at_most(
-		who: &AccountId,
-		amount: Self::Balance,
-	) -> Result<Self::Balance, DispatchError> {
-		let amount = amount.min(Self::reducible_balance_on_hold(who));
-		Self::decrease_balance_on_hold(who, amount)
-=======
 	/// Return the imbalance by which the account was increased.
 	fn increase_balance_at_most(who: &AccountId, amount: Self::Balance) -> Self::Balance {
 		let old_balance = Self::balance(who);
@@ -339,8 +246,34 @@
 		} else {
 			Zero::zero()
 		}
->>>>>>> e5d5d88d
-	}
+	}
+}
+
+/// A fungible token class capable of placing funds on hold where the balance can be changed
+/// arbitrarily.
+pub trait UnbalancedHold<AccountId>: Unbalanced<AccountId> + InspectHold<AccountId> {
+	/// Reduce the balance of `who` by `amount` from the funds on hold.
+	///
+	/// If successful, then exactly `amount` is returned otherwise an `Err` is returned and
+	/// nothing is changed.
+	fn decrease_balance_on_hold(
+		who: &AccountId,
+		amount: Self::Balance,
+	) -> Result<Self::Balance, DispatchError>;
+
+	/// Reduce the balance of `who` by as much as possible up to at most `amount` from the
+	/// funds on hold.
+	///
+	/// If successful, then the amount decreased is returned.
+	///
+	/// If it cannot be validly reduced, return `Err` and do nothing.
+	fn decrease_balance_on_hold_at_most(
+		who: &AccountId,
+		amount: Self::Balance,
+	) -> Result<Self::Balance, DispatchError> {
+		let amount = amount.min(Self::reducible_balance_on_hold(who));
+		Self::decrease_balance_on_hold(who, amount)
+    }
 }
 
 /// Simple handler for an imbalance drop which increases the total issuance of the system by the
@@ -412,16 +345,8 @@
 		U::set_total_issuance(new);
 		credit(new - old)
 	}
-<<<<<<< HEAD
-	fn slash(
-		who: &AccountId,
-		amount: Self::Balance,
-	) -> (Credit<AccountId, Self>, Self::Balance) {
-		let slashed = U::decrease_balance_at_most(who, amount, false);
-=======
 	fn slash(who: &AccountId, amount: Self::Balance) -> (Credit<AccountId, Self>, Self::Balance) {
 		let slashed = U::decrease_balance_at_most(who, amount);
->>>>>>> e5d5d88d
 		// `slashed` could be less than, greater than or equal to `amount`.
 		// If slashed == amount, it means the account had at least amount in it and it could all be
 		//   removed without a problem.
@@ -441,11 +366,8 @@
 	fn withdraw(
 		who: &AccountId,
 		amount: Self::Balance,
-<<<<<<< HEAD
 		keep_alive: bool,
-=======
 		// TODO: liveness: ExistenceRequirement,
->>>>>>> e5d5d88d
 	) -> Result<Credit<AccountId, Self>, DispatchError> {
 		Self::can_withdraw(who, amount).into_result(keep_alive)?;
 		let decrease = U::decrease_balance(who, amount, keep_alive)?;
