// This file is part of Substrate.

// Copyright (C) Parity Technologies (UK) Ltd.
// SPDX-License-Identifier: Apache-2.0

// Licensed under the Apache License, Version 2.0 (the "License");
// you may not use this file except in compliance with the License.
// You may obtain a copy of the License at
//
// 	http://www.apache.org/licenses/LICENSE-2.0
//
// Unless required by applicable law or agreed to in writing, software
// distributed under the License is distributed on an "AS IS" BASIS,
// WITHOUT WARRANTIES OR CONDITIONS OF ANY KIND, either express or implied.
// See the License for the specific language governing permissions and
// limitations under the License.

//! THIS FILE WAS AUTO-GENERATED USING THE SUBSTRATE BENCHMARK CLI VERSION 4.0.0-dev
<<<<<<< HEAD
//! DATE: 2023-03-01 (Y/M/D)
//! HOSTNAME: `bm5`, CPU: `Intel(R) Core(TM) i7-7700K CPU @ 4.20GHz`
=======
//! DATE: 2023-03-15 (Y/M/D)
//! HOSTNAME: `bm3`, CPU: `Intel(R) Core(TM) i7-7700K CPU @ 4.20GHz`
>>>>>>> be9e305d
//!
//! SHORT-NAME: `extrinsic`, LONG-NAME: `ExtrinsicBase`, RUNTIME: `Development`
//! WARMUPS: `10`, REPEAT: `100`
//! WEIGHT-PATH: `./frame/support/src/weights/`
//! WEIGHT-METRIC: `Average`, WEIGHT-MUL: `1.0`, WEIGHT-ADD: `0`

// Executed Command:
//   ./target/production/substrate
//   benchmark
//   overhead
//   --chain=dev
//   --execution=wasm
//   --wasm-execution=compiled
//   --weight-path=./frame/support/src/weights/
//   --header=./HEADER-APACHE2
//   --warmup=10
//   --repeat=100

use sp_core::parameter_types;
use sp_weights::{constants::WEIGHT_REF_TIME_PER_NANOS, Weight};

parameter_types! {
	/// Time to execute a NO-OP extrinsic, for example `System::remark`.
	/// Calculated by multiplying the *Average* with `1.0` and adding `0`.
	///
	/// Stats nanoseconds:
<<<<<<< HEAD
	///   Min, Max: 109_032, 112_206
	///   Average:  109_720
	///   Median:   109_661
	///   Std-Dev:  533.96
	///
	/// Percentiles nanoseconds:
	///   99th: 111_880
	///   95th: 110_306
	///   75th: 109_821
	pub const ExtrinsicBaseWeight: Weight =
		Weight::from_ref_time(WEIGHT_REF_TIME_PER_NANOS.saturating_mul(109_720));
=======
	///   Min, Max: 109_595, 114_170
	///   Average:  110_536
	///   Median:   110_233
	///   Std-Dev:  933.39
	///
	/// Percentiles nanoseconds:
	///   99th: 114_120
	///   95th: 112_680
	///   75th: 110_858
	pub const ExtrinsicBaseWeight: Weight =
		Weight::from_parts(WEIGHT_REF_TIME_PER_NANOS.saturating_mul(110_536), 0);
>>>>>>> be9e305d
}

#[cfg(test)]
mod test_weights {
	use sp_weights::constants;

	/// Checks that the weight exists and is sane.
	// NOTE: If this test fails but you are sure that the generated values are fine,
	// you can delete it.
	#[test]
	fn sane() {
		let w = super::ExtrinsicBaseWeight::get();

		// At least 10 µs.
		assert!(
			w.ref_time() >= 10u64 * constants::WEIGHT_REF_TIME_PER_MICROS,
			"Weight should be at least 10 µs."
		);
		// At most 1 ms.
		assert!(
			w.ref_time() <= constants::WEIGHT_REF_TIME_PER_MILLIS,
			"Weight should be at most 1 ms."
		);
	}
}<|MERGE_RESOLUTION|>--- conflicted
+++ resolved
@@ -16,13 +16,8 @@
 // limitations under the License.
 
 //! THIS FILE WAS AUTO-GENERATED USING THE SUBSTRATE BENCHMARK CLI VERSION 4.0.0-dev
-<<<<<<< HEAD
-//! DATE: 2023-03-01 (Y/M/D)
-//! HOSTNAME: `bm5`, CPU: `Intel(R) Core(TM) i7-7700K CPU @ 4.20GHz`
-=======
 //! DATE: 2023-03-15 (Y/M/D)
 //! HOSTNAME: `bm3`, CPU: `Intel(R) Core(TM) i7-7700K CPU @ 4.20GHz`
->>>>>>> be9e305d
 //!
 //! SHORT-NAME: `extrinsic`, LONG-NAME: `ExtrinsicBase`, RUNTIME: `Development`
 //! WARMUPS: `10`, REPEAT: `100`
@@ -49,19 +44,6 @@
 	/// Calculated by multiplying the *Average* with `1.0` and adding `0`.
 	///
 	/// Stats nanoseconds:
-<<<<<<< HEAD
-	///   Min, Max: 109_032, 112_206
-	///   Average:  109_720
-	///   Median:   109_661
-	///   Std-Dev:  533.96
-	///
-	/// Percentiles nanoseconds:
-	///   99th: 111_880
-	///   95th: 110_306
-	///   75th: 109_821
-	pub const ExtrinsicBaseWeight: Weight =
-		Weight::from_ref_time(WEIGHT_REF_TIME_PER_NANOS.saturating_mul(109_720));
-=======
 	///   Min, Max: 109_595, 114_170
 	///   Average:  110_536
 	///   Median:   110_233
@@ -73,7 +55,6 @@
 	///   75th: 110_858
 	pub const ExtrinsicBaseWeight: Weight =
 		Weight::from_parts(WEIGHT_REF_TIME_PER_NANOS.saturating_mul(110_536), 0);
->>>>>>> be9e305d
 }
 
 #[cfg(test)]
