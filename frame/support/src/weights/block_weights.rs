// This file is part of Substrate.

// Copyright (C) Parity Technologies (UK) Ltd.
// SPDX-License-Identifier: Apache-2.0

// Licensed under the Apache License, Version 2.0 (the "License");
// you may not use this file except in compliance with the License.
// You may obtain a copy of the License at
//
// 	http://www.apache.org/licenses/LICENSE-2.0
//
// Unless required by applicable law or agreed to in writing, software
// distributed under the License is distributed on an "AS IS" BASIS,
// WITHOUT WARRANTIES OR CONDITIONS OF ANY KIND, either express or implied.
// See the License for the specific language governing permissions and
// limitations under the License.

//! THIS FILE WAS AUTO-GENERATED USING THE SUBSTRATE BENCHMARK CLI VERSION 4.0.0-dev
<<<<<<< HEAD
//! DATE: 2023-03-01 (Y/M/D)
//! HOSTNAME: `bm5`, CPU: `Intel(R) Core(TM) i7-7700K CPU @ 4.20GHz`
=======
//! DATE: 2023-03-15 (Y/M/D)
//! HOSTNAME: `bm3`, CPU: `Intel(R) Core(TM) i7-7700K CPU @ 4.20GHz`
>>>>>>> be9e305d
//!
//! SHORT-NAME: `block`, LONG-NAME: `BlockExecution`, RUNTIME: `Development`
//! WARMUPS: `10`, REPEAT: `100`
//! WEIGHT-PATH: `./frame/support/src/weights/`
//! WEIGHT-METRIC: `Average`, WEIGHT-MUL: `1.0`, WEIGHT-ADD: `0`

// Executed Command:
//   ./target/production/substrate
//   benchmark
//   overhead
//   --chain=dev
//   --execution=wasm
//   --wasm-execution=compiled
//   --weight-path=./frame/support/src/weights/
//   --header=./HEADER-APACHE2
//   --warmup=10
//   --repeat=100

use sp_core::parameter_types;
use sp_weights::{constants::WEIGHT_REF_TIME_PER_NANOS, Weight};

parameter_types! {
	/// Time to execute an empty block.
	/// Calculated by multiplying the *Average* with `1.0` and adding `0`.
	///
	/// Stats nanoseconds:
<<<<<<< HEAD
	///   Min, Max: 393_901, 435_391
	///   Average:  404_755
	///   Median:   396_352
	///   Std-Dev:  14019.28
	///
	/// Percentiles nanoseconds:
	///   99th: 434_465
	///   95th: 433_465
	///   75th: 422_349
	pub const BlockExecutionWeight: Weight =
		Weight::from_ref_time(WEIGHT_REF_TIME_PER_NANOS.saturating_mul(404_755));
=======
	///   Min, Max: 402_748, 458_228
	///   Average:  412_772
	///   Median:   406_151
	///   Std-Dev:  13480.33
	///
	/// Percentiles nanoseconds:
	///   99th: 450_080
	///   95th: 445_111
	///   75th: 414_170
	pub const BlockExecutionWeight: Weight =
		Weight::from_parts(WEIGHT_REF_TIME_PER_NANOS.saturating_mul(412_772), 0);
>>>>>>> be9e305d
}

#[cfg(test)]
mod test_weights {
	use sp_weights::constants;

	/// Checks that the weight exists and is sane.
	// NOTE: If this test fails but you are sure that the generated values are fine,
	// you can delete it.
	#[test]
	fn sane() {
		let w = super::BlockExecutionWeight::get();

		// At least 100 µs.
		assert!(
			w.ref_time() >= 100u64 * constants::WEIGHT_REF_TIME_PER_MICROS,
			"Weight should be at least 100 µs."
		);
		// At most 50 ms.
		assert!(
			w.ref_time() <= 50u64 * constants::WEIGHT_REF_TIME_PER_MILLIS,
			"Weight should be at most 50 ms."
		);
	}
}<|MERGE_RESOLUTION|>--- conflicted
+++ resolved
@@ -16,13 +16,8 @@
 // limitations under the License.
 
 //! THIS FILE WAS AUTO-GENERATED USING THE SUBSTRATE BENCHMARK CLI VERSION 4.0.0-dev
-<<<<<<< HEAD
-//! DATE: 2023-03-01 (Y/M/D)
-//! HOSTNAME: `bm5`, CPU: `Intel(R) Core(TM) i7-7700K CPU @ 4.20GHz`
-=======
 //! DATE: 2023-03-15 (Y/M/D)
 //! HOSTNAME: `bm3`, CPU: `Intel(R) Core(TM) i7-7700K CPU @ 4.20GHz`
->>>>>>> be9e305d
 //!
 //! SHORT-NAME: `block`, LONG-NAME: `BlockExecution`, RUNTIME: `Development`
 //! WARMUPS: `10`, REPEAT: `100`
@@ -49,19 +44,6 @@
 	/// Calculated by multiplying the *Average* with `1.0` and adding `0`.
 	///
 	/// Stats nanoseconds:
-<<<<<<< HEAD
-	///   Min, Max: 393_901, 435_391
-	///   Average:  404_755
-	///   Median:   396_352
-	///   Std-Dev:  14019.28
-	///
-	/// Percentiles nanoseconds:
-	///   99th: 434_465
-	///   95th: 433_465
-	///   75th: 422_349
-	pub const BlockExecutionWeight: Weight =
-		Weight::from_ref_time(WEIGHT_REF_TIME_PER_NANOS.saturating_mul(404_755));
-=======
 	///   Min, Max: 402_748, 458_228
 	///   Average:  412_772
 	///   Median:   406_151
@@ -73,7 +55,6 @@
 	///   75th: 414_170
 	pub const BlockExecutionWeight: Weight =
 		Weight::from_parts(WEIGHT_REF_TIME_PER_NANOS.saturating_mul(412_772), 0);
->>>>>>> be9e305d
 }
 
 #[cfg(test)]
