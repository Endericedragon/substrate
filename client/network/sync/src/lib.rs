// This file is part of Substrate.

// Copyright (C) 2017-2022 Parity Technologies (UK) Ltd.
// SPDX-License-Identifier: GPL-3.0-or-later WITH Classpath-exception-2.0

// This program is free software: you can redistribute it and/or modify
// it under the terms of the GNU General Public License as published by
// the Free Software Foundation, either version 3 of the License, or
// (at your option) any later version.

// This program is distributed in the hope that it will be useful,
// but WITHOUT ANY WARRANTY; without even the implied warranty of
// MERCHANTABILITY or FITNESS FOR A PARTICULAR PURPOSE. See the
// GNU General Public License for more details.

// You should have received a copy of the GNU General Public License
// along with this program. If not, see <https://www.gnu.org/licenses/>.

//! Contains the state of the chain synchronization process
//!
//! At any given point in time, a running node tries as much as possible to be at the head of the
//! chain. This module handles the logic of which blocks to request from remotes, and processing
//! responses. It yields blocks to check and potentially move to the database.
//!
//! # Usage
//!
//! The `ChainSync` struct maintains the state of the block requests. Whenever something happens on
//! the network, or whenever a block has been successfully verified, call the appropriate method in
//! order to update it.

pub mod block_request_handler;
pub mod blocks;
pub mod mock;
mod schema;
pub mod service;
pub mod state;
pub mod state_request_handler;
#[cfg(test)]
mod tests;
pub mod warp;
pub mod warp_request_handler;

use crate::{
	blocks::BlockCollection,
	schema::v1::{StateRequest, StateResponse},
	service::chain_sync::{ChainSyncInterfaceHandle, ToServiceCommand},
	state::StateSync,
	warp::{WarpProofImportResult, WarpSync},
};
use codec::{Decode, DecodeAll, Encode};
use extra_requests::ExtraRequests;
use futures::{
	channel::oneshot, stream::FuturesUnordered, task::Poll, Future, FutureExt, StreamExt,
};
use libp2p::{request_response::OutboundFailure, PeerId};
use log::{debug, error, info, trace, warn};
use prost::Message;
use sc_client_api::{BlockBackend, ProofProvider};
use sc_consensus::{BlockImportError, BlockImportStatus, IncomingBlock};
use sc_network_common::{
	config::{
		NonDefaultSetConfig, NonReservedPeerMode, NotificationHandshake, ProtocolId, SetConfig,
	},
	protocol::{role::Roles, ProtocolName},
	request_responses::{IfDisconnected, RequestFailure},
	sync::{
		message::{
			BlockAnnounce, BlockAnnouncesHandshake, BlockAttributes, BlockData, BlockRequest,
			BlockResponse, Direction, FromBlock,
		},
		warp::{EncodedProof, WarpProofRequest, WarpSyncPhase, WarpSyncProgress, WarpSyncProvider},
		BadPeer, ChainSync as ChainSyncT, ImportResult, Metrics, OnBlockData, OnBlockJustification,
		OnStateData, OpaqueBlockRequest, OpaqueBlockResponse, OpaqueStateRequest,
		OpaqueStateResponse, PeerInfo, PeerRequest, PollBlockAnnounceValidation, PollResult,
		SyncMode, SyncState, SyncStatus,
	},
};
use sc_utils::mpsc::{tracing_unbounded, TracingUnboundedReceiver};
use sp_arithmetic::traits::Saturating;
use sp_blockchain::{Error as ClientError, HeaderBackend, HeaderMetadata};
use sp_consensus::{
	block_validation::{BlockAnnounceValidator, Validation},
	BlockOrigin, BlockStatus,
};
use sp_runtime::{
	generic::BlockId,
	traits::{
		Block as BlockT, CheckedSub, Hash, HashFor, Header as HeaderT, NumberFor, One,
		SaturatedConversion, Zero,
	},
	EncodedJustification, Justifications,
};
use std::{
	collections::{hash_map::Entry, HashMap, HashSet},
	iter,
	ops::Range,
	pin::Pin,
	sync::Arc,
};
use warp::TargetBlockImportResult;

mod extra_requests;

/// Maximum blocks to request in a single packet.
const MAX_BLOCKS_TO_REQUEST: usize = 64;

/// Maximum blocks to store in the import queue.
const MAX_IMPORTING_BLOCKS: usize = 2048;

/// Maximum blocks to download ahead of any gap.
const MAX_DOWNLOAD_AHEAD: u32 = 2048;

/// Maximum blocks to look backwards. The gap is the difference between the highest block and the
/// common block of a node.
const MAX_BLOCKS_TO_LOOK_BACKWARDS: u32 = MAX_DOWNLOAD_AHEAD / 2;

/// Maximum number of concurrent block announce validations.
///
/// If the queue reaches the maximum, we drop any new block
/// announcements.
const MAX_CONCURRENT_BLOCK_ANNOUNCE_VALIDATIONS: usize = 256;

/// Maximum number of concurrent block announce validations per peer.
///
/// See [`MAX_CONCURRENT_BLOCK_ANNOUNCE_VALIDATIONS`] for more information.
const MAX_CONCURRENT_BLOCK_ANNOUNCE_VALIDATIONS_PER_PEER: usize = 4;

/// Pick the state to sync as the latest finalized number minus this.
const STATE_SYNC_FINALITY_THRESHOLD: u32 = 8;

/// We use a heuristic that with a high likelihood, by the time
/// `MAJOR_SYNC_BLOCKS` have been imported we'll be on the same
/// chain as (or at least closer to) the peer so we want to delay
/// the ancestor search to not waste time doing that when we are
/// so far behind.
const MAJOR_SYNC_BLOCKS: u8 = 5;

/// Number of peers that need to be connected before warp sync is started.
const MIN_PEERS_TO_START_WARP_SYNC: usize = 3;

/// Maximum allowed size for a block announce.
const MAX_BLOCK_ANNOUNCE_SIZE: u64 = 1024 * 1024;

mod rep {
	use sc_peerset::ReputationChange as Rep;
	/// Reputation change when a peer sent us a message that led to a
	/// database read error.
	pub const BLOCKCHAIN_READ_ERROR: Rep = Rep::new(-(1 << 16), "DB Error");

	/// Reputation change when a peer sent us a status message with a different
	/// genesis than us.
	pub const GENESIS_MISMATCH: Rep = Rep::new(i32::MIN, "Genesis mismatch");

	/// Reputation change for peers which send us a block with an incomplete header.
	pub const INCOMPLETE_HEADER: Rep = Rep::new(-(1 << 20), "Incomplete header");

	/// Reputation change for peers which send us a block which we fail to verify.
	pub const VERIFICATION_FAIL: Rep = Rep::new(-(1 << 29), "Block verification failed");

	/// Reputation change for peers which send us a known bad block.
	pub const BAD_BLOCK: Rep = Rep::new(-(1 << 29), "Bad block");

	/// Peer did not provide us with advertised block data.
	pub const NO_BLOCK: Rep = Rep::new(-(1 << 29), "No requested block data");

	/// Reputation change for peers which send us non-requested block data.
	pub const NOT_REQUESTED: Rep = Rep::new(-(1 << 29), "Not requested block data");

	/// Reputation change for peers which send us a block with bad justifications.
	pub const BAD_JUSTIFICATION: Rep = Rep::new(-(1 << 16), "Bad justification");

	/// Reputation change when a peer sent us invlid ancestry result.
	pub const UNKNOWN_ANCESTOR: Rep = Rep::new(-(1 << 16), "DB Error");

	/// Peer response data does not have requested bits.
	pub const BAD_RESPONSE: Rep = Rep::new(-(1 << 12), "Incomplete response");

	/// Reputation change when a peer doesn't respond in time to our messages.
	pub const TIMEOUT: Rep = Rep::new(-(1 << 10), "Request timeout");

	/// Peer is on unsupported protocol version.
	pub const BAD_PROTOCOL: Rep = Rep::new_fatal("Unsupported protocol");

	/// Reputation change when a peer refuses a request.
	pub const REFUSED: Rep = Rep::new(-(1 << 10), "Request refused");

	/// We received a message that failed to decode.
	pub const BAD_MESSAGE: Rep = Rep::new(-(1 << 12), "Bad message");
}

enum AllowedRequests {
	Some(HashSet<PeerId>),
	All,
}

impl AllowedRequests {
	fn add(&mut self, id: &PeerId) {
		if let Self::Some(ref mut set) = self {
			set.insert(*id);
		}
	}

	fn take(&mut self) -> Self {
		std::mem::take(self)
	}

	fn set_all(&mut self) {
		*self = Self::All;
	}

	fn contains(&self, id: &PeerId) -> bool {
		match self {
			Self::Some(set) => set.contains(id),
			Self::All => true,
		}
	}

	fn is_empty(&self) -> bool {
		match self {
			Self::Some(set) => set.is_empty(),
			Self::All => false,
		}
	}

	fn clear(&mut self) {
		std::mem::take(self);
	}
}

impl Default for AllowedRequests {
	fn default() -> Self {
		Self::Some(HashSet::default())
	}
}

struct GapSync<B: BlockT> {
	blocks: BlockCollection<B>,
	best_queued_number: NumberFor<B>,
	target: NumberFor<B>,
}

type PendingResponse<B> = Pin<
	Box<
		dyn Future<
				Output = (
					PeerId,
					PeerRequest<B>,
					Result<Result<Vec<u8>, RequestFailure>, oneshot::Canceled>,
				),
			> + Send,
	>,
>;

/// The main data structure which contains all the state for a chains
/// active syncing strategy.
pub struct ChainSync<B: BlockT, Client> {
	/// Chain client.
	client: Arc<Client>,
	/// The active peers that we are using to sync and their PeerSync status
	peers: HashMap<PeerId, PeerSync<B>>,
	/// A `BlockCollection` of blocks that are being downloaded from peers
	blocks: BlockCollection<B>,
	/// The best block number in our queue of blocks to import
	best_queued_number: NumberFor<B>,
	/// The best block hash in our queue of blocks to import
	best_queued_hash: B::Hash,
	/// Current mode (full/light)
	mode: SyncMode,
	/// Any extra justification requests.
	extra_justifications: ExtraRequests<B>,
	/// A set of hashes of blocks that are being downloaded or have been
	/// downloaded and are queued for import.
	queue_blocks: HashSet<B::Hash>,
	/// Fork sync targets.
	fork_targets: HashMap<B::Hash, ForkTarget<B>>,
	/// A set of peers for which there might be potential block requests
	allowed_requests: AllowedRequests,
	/// A type to check incoming block announcements.
	block_announce_validator: Box<dyn BlockAnnounceValidator<B> + Send>,
	/// Maximum number of peers to ask the same blocks in parallel.
	max_parallel_downloads: u32,
	/// Total number of downloaded blocks.
	downloaded_blocks: usize,
	/// All block announcement that are currently being validated.
	block_announce_validation:
		FuturesUnordered<Pin<Box<dyn Future<Output = PreValidateBlockAnnounce<B::Header>> + Send>>>,
	/// Stats per peer about the number of concurrent block announce validations.
	block_announce_validation_per_peer_stats: HashMap<PeerId, usize>,
	/// State sync in progress, if any.
	state_sync: Option<StateSync<B, Client>>,
	/// Warp sync in progress, if any.
	warp_sync: Option<WarpSync<B, Client>>,
	/// Warp sync provider.
	warp_sync_provider: Option<Arc<dyn WarpSyncProvider<B>>>,
	/// Enable importing existing blocks. This is used used after the state download to
	/// catch up to the latest state while re-importing blocks.
	import_existing: bool,
	/// Gap download process.
	gap_sync: Option<GapSync<B>>,
	/// Channel for receiving service commands
	service_rx: TracingUnboundedReceiver<ToServiceCommand<B>>,
	/// Handle for communicating with `NetworkService`
	network_service: service::network::NetworkServiceHandle,
	/// Protocol name used for block announcements
	block_announce_protocol_name: ProtocolName,
	/// Protocol name used to send out block requests
	block_request_protocol_name: ProtocolName,
	/// Protocol name used to send out state requests
	state_request_protocol_name: ProtocolName,
	/// Protocol name used to send out warp sync requests
	warp_sync_protocol_name: Option<ProtocolName>,
	/// Pending responses
	pending_responses: FuturesUnordered<PendingResponse<B>>,
}

/// All the data we have about a Peer that we are trying to sync with
#[derive(Debug, Clone)]
pub struct PeerSync<B: BlockT> {
	/// Peer id of this peer.
	pub peer_id: PeerId,
	/// The common number is the block number that is a common point of
	/// ancestry for both our chains (as far as we know).
	pub common_number: NumberFor<B>,
	/// The hash of the best block that we've seen for this peer.
	pub best_hash: B::Hash,
	/// The number of the best block that we've seen for this peer.
	pub best_number: NumberFor<B>,
	/// The state of syncing this peer is in for us, generally categories
	/// into `Available` or "busy" with something as defined by `PeerSyncState`.
	pub state: PeerSyncState<B>,
}

impl<B: BlockT> PeerSync<B> {
	/// Update the `common_number` iff `new_common > common_number`.
	fn update_common_number(&mut self, new_common: NumberFor<B>) {
		if self.common_number < new_common {
			trace!(
				target: "sync",
				"Updating peer {} common number from={} => to={}.",
				self.peer_id,
				self.common_number,
				new_common,
			);
			self.common_number = new_common;
		}
	}
}

struct ForkTarget<B: BlockT> {
	number: NumberFor<B>,
	parent_hash: Option<B::Hash>,
	peers: HashSet<PeerId>,
}

/// The state of syncing between a Peer and ourselves.
///
/// Generally two categories, "busy" or `Available`. If busy, the enum
/// defines what we are busy with.
#[derive(Copy, Clone, Eq, PartialEq, Debug)]
pub enum PeerSyncState<B: BlockT> {
	/// Available for sync requests.
	Available,
	/// Searching for ancestors the Peer has in common with us.
	AncestorSearch { start: NumberFor<B>, current: NumberFor<B>, state: AncestorSearchState<B> },
	/// Actively downloading new blocks, starting from the given Number.
	DownloadingNew(NumberFor<B>),
	/// Downloading a stale block with given Hash. Stale means that it is a
	/// block with a number that is lower than our best number. It might be
	/// from a fork and not necessarily already imported.
	DownloadingStale(B::Hash),
	/// Downloading justification for given block hash.
	DownloadingJustification(B::Hash),
	/// Downloading state.
	DownloadingState,
	/// Downloading warp proof.
	DownloadingWarpProof,
	/// Downloading warp sync target block.
	DownloadingWarpTargetBlock,
	/// Actively downloading block history after warp sync.
	DownloadingGap(NumberFor<B>),
}

impl<B: BlockT> PeerSyncState<B> {
	pub fn is_available(&self) -> bool {
		matches!(self, Self::Available)
	}
}

/// Result of [`ChainSync::block_announce_validation`].
#[derive(Debug, Clone, PartialEq, Eq)]
enum PreValidateBlockAnnounce<H> {
	/// The announcement failed at validation.
	///
	/// The peer reputation should be decreased.
	Failure {
		/// Who sent the processed block announcement?
		who: PeerId,
		/// Should the peer be disconnected?
		disconnect: bool,
	},
	/// The pre-validation was sucessful and the announcement should be
	/// further processed.
	Process {
		/// Is this the new best block of the peer?
		is_new_best: bool,
		/// The id of the peer that send us the announcement.
		who: PeerId,
		/// The announcement.
		announce: BlockAnnounce<H>,
	},
	/// The announcement validation returned an error.
	///
	/// An error means that *this* node failed to validate it because some internal error happened.
	/// If the block announcement was invalid, [`Self::Failure`] is the correct variant to express
	/// this.
	Error { who: PeerId },
	/// The block announcement should be skipped.
	///
	/// This should *only* be returned when there wasn't a slot registered
	/// for this block announcement validation.
	Skip,
}

/// Result of [`ChainSync::has_slot_for_block_announce_validation`].
enum HasSlotForBlockAnnounceValidation {
	/// Yes, there is a slot for the block announce validation.
	Yes,
	/// We reached the total maximum number of validation slots.
	TotalMaximumSlotsReached,
	/// We reached the maximum number of validation slots for the given peer.
	MaximumPeerSlotsReached,
}

impl<B, Client> ChainSyncT<B> for ChainSync<B, Client>
where
	B: BlockT,
	Client: HeaderBackend<B>
		+ BlockBackend<B>
		+ HeaderMetadata<B, Error = sp_blockchain::Error>
		+ ProofProvider<B>
		+ Send
		+ Sync
		+ 'static,
{
	fn peer_info(&self, who: &PeerId) -> Option<PeerInfo<B>> {
		self.peers
			.get(who)
			.map(|p| PeerInfo { best_hash: p.best_hash, best_number: p.best_number })
	}

	/// Returns the current sync status.
	fn status(&self) -> SyncStatus<B> {
		let median_seen = self.median_seen();
		let best_seen_block =
			median_seen.and_then(|median| (median > self.best_queued_number).then_some(median));
		let sync_state = if let Some(target) = median_seen {
			// A chain is classified as downloading if the provided best block is
			// more than `MAJOR_SYNC_BLOCKS` behind the best block or as importing
			// if the same can be said about queued blocks.
			let best_block = self.client.info().best_number;
			if target > best_block && target - best_block > MAJOR_SYNC_BLOCKS.into() {
				// If target is not queued, we're downloading, otherwise importing.
				if target > self.best_queued_number {
					SyncState::Downloading { target }
				} else {
					SyncState::Importing { target }
				}
			} else {
				SyncState::Idle
			}
		} else {
			SyncState::Idle
		};

		let warp_sync_progress = match (&self.warp_sync, &self.mode, &self.gap_sync) {
			(_, _, Some(gap_sync)) => Some(WarpSyncProgress {
				phase: WarpSyncPhase::DownloadingBlocks(gap_sync.best_queued_number),
				total_bytes: 0,
			}),
			(None, SyncMode::Warp, _) => {
				Some(WarpSyncProgress { phase: WarpSyncPhase::AwaitingPeers, total_bytes: 0 })
			},
			(Some(sync), _, _) => Some(sync.progress()),
			_ => None,
		};

		SyncStatus {
			state: sync_state,
			best_seen_block,
			num_peers: self.peers.len() as u32,
			queued_blocks: self.queue_blocks.len() as u32,
			state_sync: self.state_sync.as_ref().map(|s| s.progress()),
			warp_sync: warp_sync_progress,
		}
	}

	fn num_sync_requests(&self) -> usize {
		self.fork_targets
			.values()
			.filter(|f| f.number <= self.best_queued_number)
			.count()
	}

	fn num_downloaded_blocks(&self) -> usize {
		self.downloaded_blocks
	}

	fn num_peers(&self) -> usize {
		self.peers.len()
	}

	fn num_active_peers(&self) -> usize {
		self.pending_responses.len()
	}

	fn new_peer(
		&mut self,
		who: PeerId,
		best_hash: B::Hash,
		best_number: NumberFor<B>,
	) -> Result<Option<BlockRequest<B>>, BadPeer> {
		// There is nothing sync can get from the node that has no blockchain data.
		match self.block_status(&best_hash) {
			Err(e) => {
				debug!(target:"sync", "Error reading blockchain: {}", e);
				Err(BadPeer(who, rep::BLOCKCHAIN_READ_ERROR))
			},
			Ok(BlockStatus::KnownBad) => {
				info!("💔 New peer with known bad best block {} ({}).", best_hash, best_number);
				Err(BadPeer(who, rep::BAD_BLOCK))
			},
			Ok(BlockStatus::Unknown) => {
				if best_number.is_zero() {
					info!("💔 New peer with unknown genesis hash {} ({}).", best_hash, best_number);
					return Err(BadPeer(who, rep::GENESIS_MISMATCH));
				}
				// If there are more than `MAJOR_SYNC_BLOCKS` in the import queue then we have
				// enough to do in the import queue that it's not worth kicking off
				// an ancestor search, which is what we do in the next match case below.
				if self.queue_blocks.len() > MAJOR_SYNC_BLOCKS.into() {
					debug!(
						target:"sync",
						"New peer with unknown best hash {} ({}), assuming common block.",
						self.best_queued_hash,
						self.best_queued_number
					);
					self.peers.insert(
						who,
						PeerSync {
							peer_id: who,
							common_number: self.best_queued_number,
							best_hash,
							best_number,
							state: PeerSyncState::Available,
						},
					);
					return Ok(None);
				}

				// If we are at genesis, just start downloading.
				let (state, req) = if self.best_queued_number.is_zero() {
					debug!(
						target:"sync",
						"New peer with best hash {} ({}).",
						best_hash,
						best_number,
					);

					(PeerSyncState::Available, None)
				} else {
					let common_best = std::cmp::min(self.best_queued_number, best_number);

					debug!(
						target:"sync",
						"New peer with unknown best hash {} ({}), searching for common ancestor.",
						best_hash,
						best_number
					);

					(
						PeerSyncState::AncestorSearch {
							current: common_best,
							start: self.best_queued_number,
							state: AncestorSearchState::ExponentialBackoff(One::one()),
						},
						Some(ancestry_request::<B>(common_best)),
					)
				};

				self.allowed_requests.add(&who);
				self.peers.insert(
					who,
					PeerSync {
						peer_id: who,
						common_number: Zero::zero(),
						best_hash,
						best_number,
						state,
					},
				);

				if let SyncMode::Warp = &self.mode {
					if self.peers.len() >= MIN_PEERS_TO_START_WARP_SYNC && self.warp_sync.is_none()
					{
						log::debug!(target: "sync", "Starting warp state sync.");
						if let Some(provider) = &self.warp_sync_provider {
							self.warp_sync =
								Some(WarpSync::new(self.client.clone(), provider.clone()));
						}
					}
				}

				Ok(req)
			},
			Ok(BlockStatus::Queued)
			| Ok(BlockStatus::InChainWithState)
			| Ok(BlockStatus::InChainPruned) => {
				debug!(
					target: "sync",
					"New peer with known best hash {} ({}).",
					best_hash,
					best_number,
				);
				self.peers.insert(
					who,
					PeerSync {
						peer_id: who,
						common_number: std::cmp::min(self.best_queued_number, best_number),
						best_hash,
						best_number,
						state: PeerSyncState::Available,
					},
				);
				self.allowed_requests.add(&who);
				Ok(None)
			},
		}
	}

	fn update_chain_info(&mut self, best_hash: &B::Hash, best_number: NumberFor<B>) {
		self.on_block_queued(best_hash, best_number);
	}

	fn request_justification(&mut self, hash: &B::Hash, number: NumberFor<B>) {
		let client = &self.client;
		self.extra_justifications
			.schedule((*hash, number), |base, block| is_descendent_of(&**client, base, block))
	}

	fn clear_justification_requests(&mut self) {
		self.extra_justifications.reset();
	}

	// The implementation is similar to on_block_announce with unknown parent hash.
	fn set_sync_fork_request(
		&mut self,
		mut peers: Vec<PeerId>,
		hash: &B::Hash,
		number: NumberFor<B>,
	) {
		if peers.is_empty() {
			peers = self
				.peers
				.iter()
				// Only request blocks from peers who are ahead or on a par.
				.filter(|(_, peer)| peer.best_number >= number)
				.map(|(id, _)| *id)
				.collect();

			debug!(
				target: "sync",
				"Explicit sync request for block {:?} with no peers specified. \
				Syncing from these peers {:?} instead.",
				hash, peers,
			);
		} else {
			debug!(target: "sync", "Explicit sync request for block {:?} with {:?}", hash, peers);
		}

		if self.is_known(hash) {
			debug!(target: "sync", "Refusing to sync known hash {:?}", hash);
			return;
		}

		trace!(target: "sync", "Downloading requested old fork {:?}", hash);
		for peer_id in &peers {
			if let Some(peer) = self.peers.get_mut(peer_id) {
				if let PeerSyncState::AncestorSearch { .. } = peer.state {
					continue;
				}

				if number > peer.best_number {
					peer.best_number = number;
					peer.best_hash = *hash;
				}
				self.allowed_requests.add(peer_id);
			}
		}

		self.fork_targets
			.entry(*hash)
			.or_insert_with(|| ForkTarget { number, peers: Default::default(), parent_hash: None })
			.peers
			.extend(peers);
	}

<<<<<<< HEAD
	fn justification_requests<'a>(
		&'a mut self,
	) -> Box<dyn Iterator<Item = (PeerId, BlockRequest<B>)> + 'a> {
		let peers = &mut self.peers;
		let mut matcher = self.extra_justifications.matcher();
		Box::new(std::iter::from_fn(move || {
			if let Some((peer, request)) = matcher.next(peers) {
				peers
					.get_mut(&peer)
					.expect(
						"`Matcher::next` guarantees the `PeerId` comes from the given peers; qed",
					)
					.state = PeerSyncState::DownloadingJustification(request.0);
				let req = BlockRequest::<B> {
					id: 0,
					fields: BlockAttributes::JUSTIFICATION,
					from: FromBlock::Hash(request.0),
					direction: Direction::Ascending,
					max: Some(1),
				};
				Some((peer, req))
			} else {
				None
			}
		}))
	}

	fn block_requests<'a>(
		&'a mut self,
	) -> Box<dyn Iterator<Item = (PeerId, BlockRequest<B>)> + 'a> {
		if self.mode == SyncMode::Warp {
			return Box::new(std::iter::once(self.warp_target_block_request()).flatten());
		}

		if self.allowed_requests.is_empty() || self.state_sync.is_some() {
			return Box::new(std::iter::empty());
		}

		if self.queue_blocks.len() > MAX_IMPORTING_BLOCKS {
			trace!(target: "sync", "Too many blocks in the queue.");
			return Box::new(std::iter::empty());
		}
		let is_major_syncing = self.status().state.is_major_syncing();
		let attrs = self.required_block_attributes();
		let blocks = &mut self.blocks;
		let fork_targets = &mut self.fork_targets;
		let last_finalized =
			std::cmp::min(self.best_queued_number, self.client.info().finalized_number);
		let best_queued = self.best_queued_number;
		let client = &self.client;
		let queue = &self.queue_blocks;
		let allowed_requests = self.allowed_requests.take();
		let max_parallel = if is_major_syncing { 1 } else { self.max_parallel_downloads };
		let gap_sync = &mut self.gap_sync;
		let iter = self.peers.iter_mut().filter_map(move |(&id, peer)| {
			if !peer.state.is_available() || !allowed_requests.contains(&id) {
				return None;
			}

			// If our best queued is more than `MAX_BLOCKS_TO_LOOK_BACKWARDS` blocks away from the
			// common number, the peer best number is higher than our best queued and the common
			// number is smaller than the last finalized block number, we should do an ancestor
			// search to find a better common block. If the queue is full we wait till all blocks
			// are imported though.
			if best_queued.saturating_sub(peer.common_number) > MAX_BLOCKS_TO_LOOK_BACKWARDS.into()
				&& best_queued < peer.best_number
				&& peer.common_number < last_finalized
				&& queue.len() <= MAJOR_SYNC_BLOCKS.into()
			{
				trace!(
					target: "sync",
					"Peer {:?} common block {} too far behind of our best {}. Starting ancestry search.",
					id,
					peer.common_number,
					best_queued,
				);
				let current = std::cmp::min(peer.best_number, best_queued);
				peer.state = PeerSyncState::AncestorSearch {
					current,
					start: best_queued,
					state: AncestorSearchState::ExponentialBackoff(One::one()),
				};
				Some((id, ancestry_request::<B>(current)))
			} else if let Some((range, req)) = peer_block_request(
				&id,
				peer,
				blocks,
				attrs,
				max_parallel,
				last_finalized,
				best_queued,
			) {
				peer.state = PeerSyncState::DownloadingNew(range.start);
				trace!(
					target: "sync",
					"New block request for {}, (best:{}, common:{}) {:?}",
					id,
					peer.best_number,
					peer.common_number,
					req,
				);
				Some((id, req))
			} else if let Some((hash, req)) =
				fork_sync_request(&id, fork_targets, best_queued, last_finalized, attrs, |hash| {
					if queue.contains(hash) {
						BlockStatus::Queued
					} else {
						client.block_status(&BlockId::Hash(*hash)).unwrap_or(BlockStatus::Unknown)
					}
				}) {
				trace!(target: "sync", "Downloading fork {:?} from {}", hash, id);
				peer.state = PeerSyncState::DownloadingStale(hash);
				Some((id, req))
			} else if let Some((range, req)) = gap_sync.as_mut().and_then(|sync| {
				peer_gap_block_request(
					&id,
					peer,
					&mut sync.blocks,
					attrs,
					sync.target,
					sync.best_queued_number,
				)
			}) {
				peer.state = PeerSyncState::DownloadingGap(range.start);
				trace!(
					target: "sync",
					"New gap block request for {}, (best:{}, common:{}) {:?}",
					id,
					peer.best_number,
					peer.common_number,
					req,
				);
				Some((id, req))
			} else {
				None
			}
		});
		Box::new(iter)
	}

	fn state_request(&mut self) -> Option<(PeerId, OpaqueStateRequest)> {
		if self.allowed_requests.is_empty() {
			return None;
		}
		if (self.state_sync.is_some() || self.warp_sync.is_some())
			&& self.peers.iter().any(|(_, peer)| peer.state == PeerSyncState::DownloadingState)
		{
			// Only one pending state request is allowed.
			return None;
		}
		if let Some(sync) = &self.state_sync {
			if sync.is_complete() {
				return None;
			}

			for (id, peer) in self.peers.iter_mut() {
				if peer.state.is_available() && peer.common_number >= sync.target_block_num() {
					peer.state = PeerSyncState::DownloadingState;
					let request = sync.next_request();
					trace!(target: "sync", "New StateRequest for {}: {:?}", id, request);
					self.allowed_requests.clear();
					return Some((*id, OpaqueStateRequest(Box::new(request))));
				}
			}
		}
		if let Some(sync) = &self.warp_sync {
			if sync.is_complete() {
				return None;
			}
			if let (Some(request), Some(target)) =
				(sync.next_state_request(), sync.target_block_number())
			{
				for (id, peer) in self.peers.iter_mut() {
					if peer.state.is_available() && peer.best_number >= target {
						trace!(target: "sync", "New StateRequest for {}: {:?}", id, request);
						peer.state = PeerSyncState::DownloadingState;
						self.allowed_requests.clear();
						return Some((*id, OpaqueStateRequest(Box::new(request))));
					}
				}
			}
		}
		None
	}

	fn warp_sync_request(&mut self) -> Option<(PeerId, WarpProofRequest<B>)> {
		if let Some(sync) = &self.warp_sync {
			if self.allowed_requests.is_empty()
				|| sync.is_complete()
				|| self
					.peers
					.iter()
					.any(|(_, peer)| peer.state == PeerSyncState::DownloadingWarpProof)
			{
				// Only one pending state request is allowed.
				return None;
			}
			if let Some(request) = sync.next_warp_proof_request() {
				let mut targets: Vec<_> = self.peers.values().map(|p| p.best_number).collect();
				if !targets.is_empty() {
					targets.sort();
					let median = targets[targets.len() / 2];
					// Find a random peer that is synced as much as peer majority.
					for (id, peer) in self.peers.iter_mut() {
						if peer.state.is_available() && peer.best_number >= median {
							trace!(target: "sync", "New WarpProofRequest for {}", id);
							peer.state = PeerSyncState::DownloadingWarpProof;
							self.allowed_requests.clear();
							return Some((*id, request));
						}
					}
				}
			}
		}
		None
	}

=======
>>>>>>> 992601b0
	fn on_block_data(
		&mut self,
		who: &PeerId,
		request: Option<BlockRequest<B>>,
		response: BlockResponse<B>,
	) -> Result<OnBlockData<B>, BadPeer> {
		self.downloaded_blocks += response.blocks.len();
		let mut gap = false;
		let new_blocks: Vec<IncomingBlock<B>> = if let Some(peer) = self.peers.get_mut(who) {
			let mut blocks = response.blocks;
			if request.as_ref().map_or(false, |r| r.direction == Direction::Descending) {
				trace!(target: "sync", "Reversing incoming block list");
				blocks.reverse()
			}
			self.allowed_requests.add(who);
			if let Some(request) = request {
				match &mut peer.state {
					PeerSyncState::DownloadingNew(_) => {
						self.blocks.clear_peer_download(who);
						peer.state = PeerSyncState::Available;
						if let Some(start_block) =
							validate_blocks::<B>(&blocks, who, Some(request))?
						{
							self.blocks.insert(start_block, blocks, *who);
						}
						self.ready_blocks()
					},
					PeerSyncState::DownloadingGap(_) => {
						peer.state = PeerSyncState::Available;
						if let Some(gap_sync) = &mut self.gap_sync {
							gap_sync.blocks.clear_peer_download(who);
							if let Some(start_block) =
								validate_blocks::<B>(&blocks, who, Some(request))?
							{
								gap_sync.blocks.insert(start_block, blocks, *who);
							}
							gap = true;
							let blocks: Vec<_> = gap_sync
								.blocks
								.ready_blocks(gap_sync.best_queued_number + One::one())
								.into_iter()
								.map(|block_data| {
									let justifications =
										block_data.block.justifications.or_else(|| {
											legacy_justification_mapping(
												block_data.block.justification,
											)
										});
									IncomingBlock {
										hash: block_data.block.hash,
										header: block_data.block.header,
										body: block_data.block.body,
										indexed_body: block_data.block.indexed_body,
										justifications,
										origin: block_data.origin,
										allow_missing_state: true,
										import_existing: self.import_existing,
										skip_execution: true,
										state: None,
									}
								})
								.collect();
							debug!(target: "sync", "Drained {} gap blocks from {}", blocks.len(), gap_sync.best_queued_number);
							blocks
						} else {
							debug!(target: "sync", "Unexpected gap block response from {}", who);
							return Err(BadPeer(*who, rep::NO_BLOCK));
						}
					},
					PeerSyncState::DownloadingStale(_) => {
						peer.state = PeerSyncState::Available;
						if blocks.is_empty() {
							debug!(target: "sync", "Empty block response from {}", who);
							return Err(BadPeer(*who, rep::NO_BLOCK));
						}
						validate_blocks::<B>(&blocks, who, Some(request))?;
						blocks
							.into_iter()
							.map(|b| {
								let justifications = b
									.justifications
									.or_else(|| legacy_justification_mapping(b.justification));
								IncomingBlock {
									hash: b.hash,
									header: b.header,
									body: b.body,
									indexed_body: None,
									justifications,
									origin: Some(*who),
									allow_missing_state: true,
									import_existing: self.import_existing,
									skip_execution: self.skip_execution(),
									state: None,
								}
							})
							.collect()
					},
					PeerSyncState::AncestorSearch { current, start, state } => {
						let matching_hash = match (blocks.get(0), self.client.hash(*current)) {
							(Some(block), Ok(maybe_our_block_hash)) => {
								trace!(
									target: "sync",
									"Got ancestry block #{} ({}) from peer {}",
									current,
									block.hash,
									who,
								);
								maybe_our_block_hash.filter(|x| x == &block.hash)
							},
							(None, _) => {
								debug!(
									target: "sync",
									"Invalid response when searching for ancestor from {}",
									who,
								);
								return Err(BadPeer(*who, rep::UNKNOWN_ANCESTOR));
							},
							(_, Err(e)) => {
								info!(
									target: "sync",
									"❌ Error answering legitimate blockchain query: {}",
									e,
								);
								return Err(BadPeer(*who, rep::BLOCKCHAIN_READ_ERROR));
							},
						};
						if matching_hash.is_some() {
							if *start < self.best_queued_number
								&& self.best_queued_number <= peer.best_number
							{
								// We've made progress on this chain since the search was started.
								// Opportunistically set common number to updated number
								// instead of the one that started the search.
								peer.common_number = self.best_queued_number;
							} else if peer.common_number < *current {
								peer.common_number = *current;
							}
						}
						if matching_hash.is_none() && current.is_zero() {
							trace!(target:"sync", "Ancestry search: genesis mismatch for peer {}", who);
							return Err(BadPeer(*who, rep::GENESIS_MISMATCH));
						}
						if let Some((next_state, next_num)) =
							handle_ancestor_search_state(state, *current, matching_hash.is_some())
						{
							peer.state = PeerSyncState::AncestorSearch {
								current: next_num,
								start: *start,
								state: next_state,
							};
							return Ok(OnBlockData::Request(*who, ancestry_request::<B>(next_num)));
						} else {
							// Ancestry search is complete. Check if peer is on a stale fork unknown
							// to us and add it to sync targets if necessary.
							trace!(
								target: "sync",
								"Ancestry search complete. Ours={} ({}), Theirs={} ({}), Common={:?} ({})",
								self.best_queued_hash,
								self.best_queued_number,
								peer.best_hash,
								peer.best_number,
								matching_hash,
								peer.common_number,
							);
							if peer.common_number < peer.best_number
								&& peer.best_number < self.best_queued_number
							{
								trace!(
									target: "sync",
									"Added fork target {} for {}",
									peer.best_hash,
									who,
								);
								self.fork_targets
									.entry(peer.best_hash)
									.or_insert_with(|| ForkTarget {
										number: peer.best_number,
										parent_hash: None,
										peers: Default::default(),
									})
									.peers
									.insert(*who);
							}
							peer.state = PeerSyncState::Available;
							Vec::new()
						}
					},
					PeerSyncState::DownloadingWarpTargetBlock => {
						peer.state = PeerSyncState::Available;
						if let Some(warp_sync) = &mut self.warp_sync {
							if blocks.len() == 1 {
								validate_blocks::<B>(&blocks, who, Some(request))?;
								match warp_sync.import_target_block(
									blocks.pop().expect("`blocks` len checked above."),
								) {
									TargetBlockImportResult::Success => {
										return Ok(OnBlockData::Continue)
									},
									TargetBlockImportResult::BadResponse => {
										return Err(BadPeer(*who, rep::VERIFICATION_FAIL))
									},
								}
							} else if blocks.is_empty() {
								debug!(target: "sync", "Empty block response from {}", who);
								return Err(BadPeer(*who, rep::NO_BLOCK));
							} else {
								debug!(
									target: "sync",
									"Too many blocks ({}) in warp target block response from {}",
									blocks.len(),
									who,
								);
								return Err(BadPeer(*who, rep::NOT_REQUESTED));
							}
						} else {
							debug!(
								target: "sync",
								"Logic error: we think we are downloading warp target block from {}, but no warp sync is happening.",
								who,
							);
							return Ok(OnBlockData::Continue);
						}
					},
					PeerSyncState::Available
					| PeerSyncState::DownloadingJustification(..)
					| PeerSyncState::DownloadingState
					| PeerSyncState::DownloadingWarpProof => Vec::new(),
				}
			} else {
				// When request.is_none() this is a block announcement. Just accept blocks.
				validate_blocks::<B>(&blocks, who, None)?;
				blocks
					.into_iter()
					.map(|b| {
						let justifications = b
							.justifications
							.or_else(|| legacy_justification_mapping(b.justification));
						IncomingBlock {
							hash: b.hash,
							header: b.header,
							body: b.body,
							indexed_body: None,
							justifications,
							origin: Some(*who),
							allow_missing_state: true,
							import_existing: false,
							skip_execution: true,
							state: None,
						}
					})
					.collect()
			}
		} else {
			// We don't know of this peer, so we also did not request anything from it.
			return Err(BadPeer(*who, rep::NOT_REQUESTED));
		};

		Ok(self.validate_and_queue_blocks(new_blocks, gap))
	}

	fn on_block_justification(
		&mut self,
		who: PeerId,
		response: BlockResponse<B>,
	) -> Result<OnBlockJustification<B>, BadPeer> {
		let peer = if let Some(peer) = self.peers.get_mut(&who) {
			peer
		} else {
			error!(target: "sync", "💔 Called on_block_justification with a bad peer ID");
			return Ok(OnBlockJustification::Nothing)
		};

		self.allowed_requests.add(&who);
		if let PeerSyncState::DownloadingJustification(hash) = peer.state {
			peer.state = PeerSyncState::Available;

<<<<<<< HEAD
		if let Some(peer) = self.peers.get_mut(who) {
			if let PeerSyncState::DownloadingState = peer.state {
				peer.state = PeerSyncState::Available;
				self.allowed_requests.set_all();
			}
		}
		let import_result = if let Some(sync) = &mut self.state_sync {
			debug!(
				target: "sync",
				"Importing state data from {} with {} keys, {} proof nodes.",
				who,
				response.entries.len(),
				response.proof.len(),
			);
			sync.import(*response)
		} else if let Some(sync) = &mut self.warp_sync {
			debug!(
				target: "sync",
				"Importing state data from {} with {} keys, {} proof nodes.",
				who,
				response.entries.len(),
				response.proof.len(),
			);
			sync.import_state(*response)
		} else {
			debug!(target: "sync", "Ignored obsolete state response from {}", who);
			return Err(BadPeer(*who, rep::NOT_REQUESTED));
		};

		match import_result {
			state::ImportResult::Import(hash, header, state, body, justifications) => {
				let origin = BlockOrigin::NetworkInitialSync;
				let block = IncomingBlock {
					hash,
					header: Some(header),
					body,
					indexed_body: None,
					justifications,
					origin: None,
					allow_missing_state: true,
					import_existing: true,
					skip_execution: self.skip_execution(),
					state: Some(state),
				};
				debug!(target: "sync", "State download is complete. Import is queued");
				Ok(OnStateData::Import(origin, block))
			},
			state::ImportResult::Continue => Ok(OnStateData::Continue),
			state::ImportResult::BadResponse => {
				debug!(target: "sync", "Bad state data received from {}", who);
				Err(BadPeer(*who, rep::BAD_BLOCK))
			},
		}
	}

	fn on_warp_sync_data(&mut self, who: &PeerId, response: EncodedProof) -> Result<(), BadPeer> {
		if let Some(peer) = self.peers.get_mut(who) {
			if let PeerSyncState::DownloadingWarpProof = peer.state {
				peer.state = PeerSyncState::Available;
				self.allowed_requests.set_all();
			}
		}
		let import_result = if let Some(sync) = &mut self.warp_sync {
			debug!(
				target: "sync",
				"Importing warp proof data from {}, {} bytes.",
				who,
				response.0.len(),
			);
			sync.import_warp_proof(response)
		} else {
			debug!(target: "sync", "Ignored obsolete warp sync response from {}", who);
			return Err(BadPeer(*who, rep::NOT_REQUESTED));
		};

		match import_result {
			WarpProofImportResult::Success => Ok(()),
			WarpProofImportResult::BadResponse => {
				debug!(target: "sync", "Bad proof data received from {}", who);
				Err(BadPeer(*who, rep::BAD_BLOCK))
			},
		}
	}

	fn on_block_justification(
		&mut self,
		who: PeerId,
		response: BlockResponse<B>,
	) -> Result<OnBlockJustification<B>, BadPeer> {
		let peer = if let Some(peer) = self.peers.get_mut(&who) {
			peer
		} else {
			error!(target: "sync", "💔 Called on_block_justification with a bad peer ID");
			return Ok(OnBlockJustification::Nothing);
		};

		self.allowed_requests.add(&who);
		if let PeerSyncState::DownloadingJustification(hash) = peer.state {
			peer.state = PeerSyncState::Available;

=======
>>>>>>> 992601b0
			// We only request one justification at a time
			let justification = if let Some(block) = response.blocks.into_iter().next() {
				if hash != block.hash {
					warn!(
						target: "sync",
						"💔 Invalid block justification provided by {}: requested: {:?} got: {:?}",
						who,
						hash,
						block.hash,
					);
<<<<<<< HEAD
					return Err(BadPeer(who, rep::BAD_JUSTIFICATION));
=======
					return Err(BadPeer(who, rep::BAD_JUSTIFICATION))
>>>>>>> 992601b0
				}

				block
					.justifications
					.or_else(|| legacy_justification_mapping(block.justification))
			} else {
				// we might have asked the peer for a justification on a block that we assumed it
				// had but didn't (regardless of whether it had a justification for it or not).
				trace!(
					target: "sync",
					"Peer {:?} provided empty response for justification request {:?}",
					who,
					hash,
				);

				None
			};

			if let Some((peer, hash, number, j)) =
				self.extra_justifications.on_response(who, justification)
			{
<<<<<<< HEAD
				return Ok(OnBlockJustification::Import { peer, hash, number, justifications: j });
=======
				return Ok(OnBlockJustification::Import { peer, hash, number, justifications: j })
>>>>>>> 992601b0
			}
		}

		Ok(OnBlockJustification::Nothing)
	}

	fn on_blocks_processed(
		&mut self,
		imported: usize,
		count: usize,
		results: Vec<(Result<BlockImportStatus<NumberFor<B>>, BlockImportError>, B::Hash)>,
	) -> Box<dyn Iterator<Item = Result<(PeerId, BlockRequest<B>), BadPeer>>> {
		trace!(target: "sync", "Imported {} of {}", imported, count);

		let mut output = Vec::new();

		let mut has_error = false;
		for (_, hash) in &results {
			self.queue_blocks.remove(hash);
			self.blocks.clear_queued(hash);
			if let Some(gap_sync) = &mut self.gap_sync {
				gap_sync.blocks.clear_queued(hash);
			}
		}
		for (result, hash) in results {
			if has_error {
				break;
			}

			if result.is_err() {
				has_error = true;
			}

			match result {
				Ok(BlockImportStatus::ImportedKnown(number, who)) => {
					if let Some(peer) = who {
						self.update_peer_common_number(&peer, number);
					}
				},
				Ok(BlockImportStatus::ImportedUnknown(number, aux, who)) => {
					if aux.clear_justification_requests {
						trace!(
							target: "sync",
							"Block imported clears all pending justification requests {}: {:?}",
							number,
							hash,
						);
						self.clear_justification_requests();
					}

					if aux.needs_justification {
						trace!(
							target: "sync",
							"Block imported but requires justification {}: {:?}",
							number,
							hash,
						);
						self.request_justification(&hash, number);
					}

					if aux.bad_justification {
						if let Some(ref peer) = who {
							warn!("💔 Sent block with bad justification to import");
							output.push(Err(BadPeer(*peer, rep::BAD_JUSTIFICATION)));
						}
					}

					if let Some(peer) = who {
						self.update_peer_common_number(&peer, number);
					}
					let state_sync_complete =
						self.state_sync.as_ref().map_or(false, |s| s.target() == hash);
					if state_sync_complete {
						info!(
							target: "sync",
							"State sync is complete ({} MiB), restarting block sync.",
							self.state_sync.as_ref().map_or(0, |s| s.progress().size / (1024 * 1024)),
						);
						self.state_sync = None;
						self.mode = SyncMode::Full;
						output.extend(self.restart());
					}
					let warp_sync_complete = self
						.warp_sync
						.as_ref()
						.map_or(false, |s| s.target_block_hash() == Some(hash));
					if warp_sync_complete {
						info!(
							target: "sync",
							"Warp sync is complete ({} MiB), restarting block sync.",
							self.warp_sync.as_ref().map_or(0, |s| s.progress().total_bytes / (1024 * 1024)),
						);
						self.warp_sync = None;
						self.mode = SyncMode::Full;
						output.extend(self.restart());
					}
					let gap_sync_complete =
						self.gap_sync.as_ref().map_or(false, |s| s.target == number);
					if gap_sync_complete {
						info!(
							target: "sync",
							"Block history download is complete."
						);
						self.gap_sync = None;
					}
				},
				Err(BlockImportError::IncompleteHeader(who)) => {
					if let Some(peer) = who {
						warn!(
							target: "sync",
							"💔 Peer sent block with incomplete header to import",
						);
						output.push(Err(BadPeer(peer, rep::INCOMPLETE_HEADER)));
						output.extend(self.restart());
					}
				},
				Err(BlockImportError::VerificationFailed(who, e)) => {
					if let Some(peer) = who {
						warn!(
							target: "sync",
							"💔 Verification failed for block {:?} received from peer: {}, {:?}",
							hash,
							peer,
							e,
						);
						output.push(Err(BadPeer(peer, rep::VERIFICATION_FAIL)));
						output.extend(self.restart());
					}
				},
				Err(BlockImportError::BadBlock(who)) => {
					if let Some(peer) = who {
						warn!(
							target: "sync",
							"💔 Block {:?} received from peer {} has been blacklisted",
							hash,
							peer,
						);
						output.push(Err(BadPeer(peer, rep::BAD_BLOCK)));
					}
				},
				Err(BlockImportError::MissingState) => {
					// This may happen if the chain we were requesting upon has been discarded
					// in the meantime because other chain has been finalized.
					// Don't mark it as bad as it still may be synced if explicitly requested.
					trace!(target: "sync", "Obsolete block {:?}", hash);
				},
				e @ Err(BlockImportError::UnknownParent) | e @ Err(BlockImportError::Other(_)) => {
					warn!(target: "sync", "💔 Error importing block {:?}: {}", hash, e.unwrap_err());
					self.state_sync = None;
					self.warp_sync = None;
					output.extend(self.restart());
				},
				Err(BlockImportError::Cancelled) => {},
			};
		}

		self.allowed_requests.set_all();
		Box::new(output.into_iter())
	}

	fn on_justification_import(&mut self, hash: B::Hash, number: NumberFor<B>, success: bool) {
		let finalization_result = if success { Ok((hash, number)) } else { Err(()) };
		self.extra_justifications
			.try_finalize_root((hash, number), finalization_result, true);
		self.allowed_requests.set_all();
	}

	fn on_block_finalized(&mut self, hash: &B::Hash, number: NumberFor<B>) {
		let client = &self.client;
		let r = self.extra_justifications.on_block_finalized(hash, number, |base, block| {
			is_descendent_of(&**client, base, block)
		});

		if let SyncMode::LightState { skip_proofs, .. } = &self.mode {
			if self.state_sync.is_none() && !self.peers.is_empty() && self.queue_blocks.is_empty() {
				// Finalized a recent block.
				let mut heads: Vec<_> = self.peers.values().map(|peer| peer.best_number).collect();
				heads.sort();
				let median = heads[heads.len() / 2];
				if number + STATE_SYNC_FINALITY_THRESHOLD.saturated_into() >= median {
					if let Ok(Some(header)) = self.client.header(BlockId::hash(*hash)) {
						log::debug!(
							target: "sync",
							"Starting state sync for #{} ({})",
							number,
							hash,
						);
						self.state_sync = Some(StateSync::new(
							self.client.clone(),
							header,
							None,
							None,
							*skip_proofs,
						));
						self.allowed_requests.set_all();
					}
				}
			}
		}

		if let Err(err) = r {
			warn!(
				target: "sync",
				"💔 Error cleaning up pending extra justification data requests: {}",
				err,
			);
		}
	}

	fn push_block_announce_validation(
		&mut self,
		who: PeerId,
		hash: B::Hash,
		announce: BlockAnnounce<B::Header>,
		is_best: bool,
	) {
		let header = &announce.header;
		let number = *header.number();
		debug!(
			target: "sync",
			"Pre-validating received block announcement {:?} with number {:?} from {}",
			hash,
			number,
			who,
		);

		if number.is_zero() {
			self.block_announce_validation.push(
				async move {
					warn!(
						target: "sync",
						"💔 Ignored genesis block (#0) announcement from {}: {}",
						who,
						hash,
					);
					PreValidateBlockAnnounce::Skip
				}
				.boxed(),
			);
			return;
		}

		// Check if there is a slot for this block announce validation.
		match self.has_slot_for_block_announce_validation(&who) {
			HasSlotForBlockAnnounceValidation::Yes => {},
			HasSlotForBlockAnnounceValidation::TotalMaximumSlotsReached => {
				self.block_announce_validation.push(
					async move {
						warn!(
							target: "sync",
							"💔 Ignored block (#{} -- {}) announcement from {} because all validation slots are occupied.",
							number,
							hash,
							who,
						);
						PreValidateBlockAnnounce::Skip
					}
					.boxed(),
				);
				return;
			},
			HasSlotForBlockAnnounceValidation::MaximumPeerSlotsReached => {
				self.block_announce_validation.push(async move {
					warn!(
						target: "sync",
						"💔 Ignored block (#{} -- {}) announcement from {} because all validation slots for this peer are occupied.",
						number,
						hash,
						who,
					);
					PreValidateBlockAnnounce::Skip
				}.boxed());
				return;
			},
		}

		// Let external validator check the block announcement.
		let assoc_data = announce.data.as_ref().map_or(&[][..], |v| v.as_slice());
		let future = self.block_announce_validator.validate(header, assoc_data);

		self.block_announce_validation.push(
			async move {
				match future.await {
					Ok(Validation::Success { is_new_best }) => PreValidateBlockAnnounce::Process {
						is_new_best: is_new_best || is_best,
						announce,
						who,
					},
					Ok(Validation::Failure { disconnect }) => {
						debug!(
							target: "sync",
							"Block announcement validation of block {:?} from {} failed",
							hash,
							who,
						);
						PreValidateBlockAnnounce::Failure { who, disconnect }
					},
					Err(e) => {
						debug!(
							target: "sync",
							"💔 Block announcement validation of block {:?} errored: {}",
							hash,
							e,
						);
						PreValidateBlockAnnounce::Error { who }
					},
				}
			}
			.boxed(),
		);
	}

	fn poll_block_announce_validation(
		&mut self,
		cx: &mut std::task::Context,
	) -> Poll<PollBlockAnnounceValidation<B::Header>> {
		match self.block_announce_validation.poll_next_unpin(cx) {
			Poll::Ready(Some(res)) => {
				self.peer_block_announce_validation_finished(&res);
				Poll::Ready(self.finish_block_announce_validation(res))
			},
			_ => Poll::Pending,
		}
	}

	fn peer_disconnected(&mut self, who: &PeerId) -> Option<OnBlockData<B>> {
		self.blocks.clear_peer_download(who);
		if let Some(gap_sync) = &mut self.gap_sync {
			gap_sync.blocks.clear_peer_download(who)
		}
		self.peers.remove(who);
		self.extra_justifications.peer_disconnected(who);
		self.allowed_requests.set_all();
		self.fork_targets.retain(|_, target| {
			target.peers.remove(who);
			!target.peers.is_empty()
		});
		let blocks = self.ready_blocks();
		(!blocks.is_empty()).then(|| self.validate_and_queue_blocks(blocks, false))
	}

	fn metrics(&self) -> Metrics {
		Metrics {
			queued_blocks: self.queue_blocks.len().try_into().unwrap_or(std::u32::MAX),
			fork_targets: self.fork_targets.len().try_into().unwrap_or(std::u32::MAX),
			justifications: self.extra_justifications.metrics(),
		}
	}

<<<<<<< HEAD
	/// Create implementation-specific block request.
	fn create_opaque_block_request(&self, request: &BlockRequest<B>) -> OpaqueBlockRequest {
		OpaqueBlockRequest(Box::new(schema::v1::BlockRequest {
			fields: request.fields.to_be_u32(),
			from_block: match request.from {
				FromBlock::Hash(h) => Some(schema::v1::block_request::FromBlock::Hash(h.encode())),
				FromBlock::Number(n) => {
					Some(schema::v1::block_request::FromBlock::Number(n.encode()))
				},
			},
			direction: request.direction as i32,
			max_blocks: request.max.unwrap_or(0),
			support_multiple_justifications: true,
		}))
	}

	fn encode_block_request(&self, request: &OpaqueBlockRequest) -> Result<Vec<u8>, String> {
		let request: &schema::v1::BlockRequest = request.0.downcast_ref().ok_or_else(|| {
			"Failed to downcast opaque block response during encoding, this is an \
				implementation bug."
				.to_string()
		})?;

		Ok(request.encode_to_vec())
	}

	fn decode_block_response(&self, response: &[u8]) -> Result<OpaqueBlockResponse, String> {
		let response = schema::v1::BlockResponse::decode(response)
			.map_err(|error| format!("Failed to decode block response: {error}"))?;

		Ok(OpaqueBlockResponse(Box::new(response)))
	}

=======
>>>>>>> 992601b0
	fn block_response_into_blocks(
		&self,
		request: &BlockRequest<B>,
		response: OpaqueBlockResponse,
	) -> Result<Vec<BlockData<B>>, String> {
		let response: Box<schema::v1::BlockResponse> = response.0.downcast().map_err(|_error| {
			"Failed to downcast opaque block response during encoding, this is an \
				implementation bug."
				.to_string()
		})?;

		response
			.blocks
			.into_iter()
			.map(|block_data| {
				Ok(BlockData::<B> {
					hash: Decode::decode(&mut block_data.hash.as_ref())?,
					header: if !block_data.header.is_empty() {
						Some(Decode::decode(&mut block_data.header.as_ref())?)
					} else {
						None
					},
					body: if request.fields.contains(BlockAttributes::BODY) {
						Some(
							block_data
								.body
								.iter()
								.map(|body| Decode::decode(&mut body.as_ref()))
								.collect::<Result<Vec<_>, _>>()?,
						)
					} else {
						None
					},
					indexed_body: if request.fields.contains(BlockAttributes::INDEXED_BODY) {
						Some(block_data.indexed_body)
					} else {
						None
					},
					receipt: if !block_data.receipt.is_empty() {
						Some(block_data.receipt)
					} else {
						None
					},
					message_queue: if !block_data.message_queue.is_empty() {
						Some(block_data.message_queue)
					} else {
						None
					},
					justification: if !block_data.justification.is_empty() {
						Some(block_data.justification)
					} else if block_data.is_empty_justification {
						Some(Vec::new())
					} else {
						None
					},
					justifications: if !block_data.justifications.is_empty() {
						Some(DecodeAll::decode_all(&mut block_data.justifications.as_ref())?)
					} else {
						None
					},
				})
			})
			.collect::<Result<_, _>>()
			.map_err(|error: codec::Error| error.to_string())
	}

	fn poll(&mut self, cx: &mut std::task::Context) -> Poll<PollResult<B>> {
		while let Poll::Ready(Some(event)) = self.service_rx.poll_next_unpin(cx) {
			match event {
				ToServiceCommand::SetSyncForkRequest(peers, hash, number) => {
					self.set_sync_fork_request(peers, &hash, number);
				},
			}
		}
		self.process_outbound_requests();

		if let Poll::Ready(result) = self.poll_pending_responses(cx) {
			return Poll::Ready(PollResult::Import(result))
		}

		if let Poll::Ready(announce) = self.poll_block_announce_validation(cx) {
			return Poll::Ready(PollResult::Announce(announce))
		}

		Poll::Pending
	}

	fn send_block_request(&mut self, who: PeerId, request: BlockRequest<B>) {
		let (tx, rx) = oneshot::channel();
		let opaque_req = self.create_opaque_block_request(&request);

		if self.peers.contains_key(&who) {
			self.pending_responses
				.push(Box::pin(async move { (who, PeerRequest::Block(request), rx.await) }));
		}

		match self.encode_block_request(&opaque_req) {
			Ok(data) => {
				self.network_service.start_request(
					who,
					self.block_request_protocol_name.clone(),
					data,
					tx,
					IfDisconnected::ImmediateError,
				);
			},
			Err(err) => {
				log::warn!(
					target: "sync",
					"Failed to encode block request {:?}: {:?}",
					opaque_req, err
				);
			},
		}
	}
}

impl<B, Client> ChainSync<B, Client>
where
	Self: ChainSyncT<B>,
	B: BlockT,
	Client: HeaderBackend<B>
		+ BlockBackend<B>
		+ HeaderMetadata<B, Error = sp_blockchain::Error>
		+ ProofProvider<B>
		+ Send
		+ Sync
		+ 'static,
{
	/// Create a new instance.
	pub fn new(
		mode: SyncMode,
		client: Arc<Client>,
		protocol_id: ProtocolId,
		fork_id: &Option<String>,
		roles: Roles,
		block_announce_validator: Box<dyn BlockAnnounceValidator<B> + Send>,
		max_parallel_downloads: u32,
		warp_sync_provider: Option<Arc<dyn WarpSyncProvider<B>>>,
		network_service: service::network::NetworkServiceHandle,
		block_request_protocol_name: ProtocolName,
		state_request_protocol_name: ProtocolName,
		warp_sync_protocol_name: Option<ProtocolName>,
	) -> Result<(Self, Box<ChainSyncInterfaceHandle<B>>, NonDefaultSetConfig), ClientError> {
		let (tx, service_rx) = tracing_unbounded("mpsc_chain_sync");
		let block_announce_config = Self::get_block_announce_proto_config(
			protocol_id,
			fork_id,
			roles,
			client.info().best_number,
			client.info().best_hash,
			client
				.block_hash(Zero::zero())
				.ok()
				.flatten()
				.expect("Genesis block exists; qed"),
		);

		let mut sync = Self {
			client,
			peers: HashMap::new(),
			blocks: BlockCollection::new(),
			best_queued_hash: Default::default(),
			best_queued_number: Zero::zero(),
			extra_justifications: ExtraRequests::new("justification"),
			mode,
			queue_blocks: Default::default(),
			fork_targets: Default::default(),
			allowed_requests: Default::default(),
			block_announce_validator,
			max_parallel_downloads,
			downloaded_blocks: 0,
			block_announce_validation: Default::default(),
			block_announce_validation_per_peer_stats: Default::default(),
			state_sync: None,
			warp_sync: None,
			warp_sync_provider,
			import_existing: false,
			gap_sync: None,
			service_rx,
			network_service,
			block_request_protocol_name,
			state_request_protocol_name,
			warp_sync_protocol_name,
			block_announce_protocol_name: block_announce_config
				.notifications_protocol
				.clone()
				.into(),
			pending_responses: Default::default(),
		};

		sync.reset_sync_start_point()?;
		Ok((sync, Box::new(ChainSyncInterfaceHandle::new(tx)), block_announce_config))
	}

	/// Returns the median seen block number.
	fn median_seen(&self) -> Option<NumberFor<B>> {
		let mut best_seens = self.peers.values().map(|p| p.best_number).collect::<Vec<_>>();

		if best_seens.is_empty() {
			None
		} else {
			let middle = best_seens.len() / 2;

			// Not the "perfect median" when we have an even number of peers.
			Some(*best_seens.select_nth_unstable(middle).1)
		}
	}

	fn required_block_attributes(&self) -> BlockAttributes {
		match self.mode {
			SyncMode::Full => {
				BlockAttributes::HEADER | BlockAttributes::JUSTIFICATION | BlockAttributes::BODY
			},
			SyncMode::Light => BlockAttributes::HEADER | BlockAttributes::JUSTIFICATION,
			SyncMode::LightState { storage_chain_mode: false, .. } | SyncMode::Warp => {
				BlockAttributes::HEADER | BlockAttributes::JUSTIFICATION | BlockAttributes::BODY
			},
			SyncMode::LightState { storage_chain_mode: true, .. } => {
				BlockAttributes::HEADER
					| BlockAttributes::JUSTIFICATION
					| BlockAttributes::INDEXED_BODY
			},
		}
	}

	fn skip_execution(&self) -> bool {
		match self.mode {
			SyncMode::Full => false,
			SyncMode::Light => true,
			SyncMode::LightState { .. } => true,
			SyncMode::Warp => true,
		}
	}

	fn validate_and_queue_blocks(
		&mut self,
		mut new_blocks: Vec<IncomingBlock<B>>,
		gap: bool,
	) -> OnBlockData<B> {
		let orig_len = new_blocks.len();
		new_blocks.retain(|b| !self.queue_blocks.contains(&b.hash));
		if new_blocks.len() != orig_len {
			debug!(
				target: "sync",
				"Ignoring {} blocks that are already queued",
				orig_len - new_blocks.len(),
			);
		}

		let origin = if !gap && !self.status().state.is_major_syncing() {
			BlockOrigin::NetworkBroadcast
		} else {
			BlockOrigin::NetworkInitialSync
		};

		if let Some((h, n)) = new_blocks
			.last()
			.and_then(|b| b.header.as_ref().map(|h| (&b.hash, *h.number())))
		{
			trace!(
				target:"sync",
				"Accepted {} blocks ({:?}) with origin {:?}",
				new_blocks.len(),
				h,
				origin,
			);
			self.on_block_queued(h, n)
		}
		self.queue_blocks.extend(new_blocks.iter().map(|b| b.hash));
		OnBlockData::Import(origin, new_blocks)
	}

	fn update_peer_common_number(&mut self, peer_id: &PeerId, new_common: NumberFor<B>) {
		if let Some(peer) = self.peers.get_mut(peer_id) {
			peer.update_common_number(new_common);
		}
	}

	/// Called when a block has been queued for import.
	///
	/// Updates our internal state for best queued block and then goes
	/// through all peers to update our view of their state as well.
	fn on_block_queued(&mut self, hash: &B::Hash, number: NumberFor<B>) {
		if self.fork_targets.remove(hash).is_some() {
			trace!(target: "sync", "Completed fork sync {:?}", hash);
		}
		if let Some(gap_sync) = &mut self.gap_sync {
			if number > gap_sync.best_queued_number && number <= gap_sync.target {
				gap_sync.best_queued_number = number;
			}
		}
		if number > self.best_queued_number {
			self.best_queued_number = number;
			self.best_queued_hash = *hash;
			// Update common blocks
			for (n, peer) in self.peers.iter_mut() {
				if let PeerSyncState::AncestorSearch { .. } = peer.state {
					// Wait for ancestry search to complete first.
					continue;
				}
				let new_common_number =
					if peer.best_number >= number { number } else { peer.best_number };
				trace!(
					target: "sync",
					"Updating peer {} info, ours={}, common={}->{}, their best={}",
					n,
					number,
					peer.common_number,
					new_common_number,
					peer.best_number,
				);
				peer.common_number = new_common_number;
			}
		}
		self.allowed_requests.set_all();
	}

	/// Checks if there is a slot for a block announce validation.
	///
	/// The total number and the number per peer of concurrent block announce validations
	/// is capped.
	///
	/// Returns [`HasSlotForBlockAnnounceValidation`] to inform about the result.
	///
	/// # Note
	///
	/// It is *required* to call [`Self::peer_block_announce_validation_finished`] when the
	/// validation is finished to clear the slot.
	fn has_slot_for_block_announce_validation(
		&mut self,
		peer: &PeerId,
	) -> HasSlotForBlockAnnounceValidation {
		if self.block_announce_validation.len() >= MAX_CONCURRENT_BLOCK_ANNOUNCE_VALIDATIONS {
			return HasSlotForBlockAnnounceValidation::TotalMaximumSlotsReached;
		}

		match self.block_announce_validation_per_peer_stats.entry(*peer) {
			Entry::Vacant(entry) => {
				entry.insert(1);
				HasSlotForBlockAnnounceValidation::Yes
			},
			Entry::Occupied(mut entry) => {
				if *entry.get() < MAX_CONCURRENT_BLOCK_ANNOUNCE_VALIDATIONS_PER_PEER {
					*entry.get_mut() += 1;
					HasSlotForBlockAnnounceValidation::Yes
				} else {
					HasSlotForBlockAnnounceValidation::MaximumPeerSlotsReached
				}
			},
		}
	}

	/// Should be called when a block announce validation is finished, to update the slots
	/// of the peer that send the block announce.
	fn peer_block_announce_validation_finished(
		&mut self,
		res: &PreValidateBlockAnnounce<B::Header>,
	) {
		let peer = match res {
			PreValidateBlockAnnounce::Failure { who, .. }
			| PreValidateBlockAnnounce::Process { who, .. }
			| PreValidateBlockAnnounce::Error { who } => who,
			PreValidateBlockAnnounce::Skip => return,
		};

		match self.block_announce_validation_per_peer_stats.entry(*peer) {
			Entry::Vacant(_) => {
				error!(
					target: "sync",
					"💔 Block announcement validation from peer {} finished for that no slot was allocated!",
					peer,
				);
			},
			Entry::Occupied(mut entry) => {
				*entry.get_mut() = entry.get().saturating_sub(1);
				if *entry.get() == 0 {
					entry.remove();
				}
			},
		}
	}

	/// This will finish processing of the block announcement.
	fn finish_block_announce_validation(
		&mut self,
		pre_validation_result: PreValidateBlockAnnounce<B::Header>,
	) -> PollBlockAnnounceValidation<B::Header> {
		let (announce, is_best, who) = match pre_validation_result {
			PreValidateBlockAnnounce::Failure { who, disconnect } => {
				debug!(
					target: "sync",
					"Failed announce validation: {:?}, disconnect: {}",
					who,
					disconnect,
				);
				return PollBlockAnnounceValidation::Failure { who, disconnect };
			},
			PreValidateBlockAnnounce::Process { announce, is_new_best, who } => {
				(announce, is_new_best, who)
			},
			PreValidateBlockAnnounce::Error { .. } | PreValidateBlockAnnounce::Skip => {
				debug!(
					target: "sync",
					"Ignored announce validation",
				);
				return PollBlockAnnounceValidation::Skip;
			},
		};

		trace!(
			target: "sync",
			"Finished block announce validation: from {:?}: {:?}. local_best={}",
			who,
			announce.summary(),
			is_best,
		);

		let number = *announce.header.number();
		let hash = announce.header.hash();
		let parent_status =
			self.block_status(announce.header.parent_hash()).unwrap_or(BlockStatus::Unknown);
		let known_parent = parent_status != BlockStatus::Unknown;
		let ancient_parent = parent_status == BlockStatus::InChainPruned;

		let known = self.is_known(&hash);
		let peer = if let Some(peer) = self.peers.get_mut(&who) {
			peer
		} else {
			error!(target: "sync", "💔 Called on_block_announce with a bad peer ID");
			return PollBlockAnnounceValidation::Nothing { is_best, who, announce };
		};

		if let PeerSyncState::AncestorSearch { .. } = peer.state {
			trace!(target: "sync", "Peer state is ancestor search.");
			return PollBlockAnnounceValidation::Nothing { is_best, who, announce };
		}

		if is_best {
			// update their best block
			peer.best_number = number;
			peer.best_hash = hash;
		}

		// If the announced block is the best they have and is not ahead of us, our common number
		// is either one further ahead or it's the one they just announced, if we know about it.
		if is_best {
			if known && self.best_queued_number >= number {
				self.update_peer_common_number(&who, number);
			} else if announce.header.parent_hash() == &self.best_queued_hash
				|| known_parent && self.best_queued_number >= number
			{
				self.update_peer_common_number(&who, number - One::one());
			}
		}
		self.allowed_requests.add(&who);

		// known block case
		if known || self.is_already_downloading(&hash) {
			trace!(target: "sync", "Known block announce from {}: {}", who, hash);
			if let Some(target) = self.fork_targets.get_mut(&hash) {
				target.peers.insert(who);
			}
			return PollBlockAnnounceValidation::Nothing { is_best, who, announce };
		}

		if ancient_parent {
			trace!(
				target: "sync",
				"Ignored ancient block announced from {}: {} {:?}",
				who,
				hash,
				announce.header,
			);
			return PollBlockAnnounceValidation::Nothing { is_best, who, announce };
		}

		let requires_additional_data = self.mode != SyncMode::Light || !known_parent;
		if !requires_additional_data {
			trace!(
				target: "sync",
				"Importing new header announced from {}: {} {:?}",
				who,
				hash,
				announce.header,
			);
			return PollBlockAnnounceValidation::ImportHeader { is_best, announce, who };
		}

		if self.status().state == SyncState::Idle {
			trace!(
				target: "sync",
				"Added sync target for block announced from {}: {} {:?}",
				who,
				hash,
				announce.summary(),
			);
			self.fork_targets
				.entry(hash)
				.or_insert_with(|| ForkTarget {
					number,
					parent_hash: Some(*announce.header.parent_hash()),
					peers: Default::default(),
				})
				.peers
				.insert(who);
		}

		PollBlockAnnounceValidation::Nothing { is_best, who, announce }
	}

	/// Restart the sync process. This will reset all pending block requests and return an iterator
	/// of new block requests to make to peers. Peers that were downloading finality data (i.e.
	/// their state was `DownloadingJustification`) are unaffected and will stay in the same state.
	fn restart(&mut self) -> impl Iterator<Item = Result<(PeerId, BlockRequest<B>), BadPeer>> + '_ {
		self.blocks.clear();
		if let Err(e) = self.reset_sync_start_point() {
			warn!(target: "sync", "💔  Unable to restart sync: {}", e);
		}
		self.allowed_requests.set_all();
		debug!(target:"sync", "Restarted with {} ({})", self.best_queued_number, self.best_queued_hash);
		let old_peers = std::mem::take(&mut self.peers);

		old_peers.into_iter().filter_map(move |(id, mut p)| {
			// peers that were downloading justifications
			// should be kept in that state.
			if let PeerSyncState::DownloadingJustification(_) = p.state {
				// We make sure our commmon number is at least something we have.
				p.common_number = self.best_queued_number;
				self.peers.insert(id, p);
				return None;
			}

			// handle peers that were in other states.
			match self.new_peer(id, p.best_hash, p.best_number) {
				Ok(None) => None,
				Ok(Some(x)) => Some(Ok((id, x))),
				Err(e) => Some(Err(e)),
			}
		})
	}

	/// Find a block to start sync from. If we sync with state, that's the latest block we have
	/// state for.
	fn reset_sync_start_point(&mut self) -> Result<(), ClientError> {
		let info = self.client.info();
		if matches!(self.mode, SyncMode::LightState { .. }) && info.finalized_state.is_some() {
			warn!(
				target: "sync",
				"Can't use fast sync mode with a partially synced database. Reverting to full sync mode."
			);
			self.mode = SyncMode::Full;
		}
		if matches!(self.mode, SyncMode::Warp) && info.finalized_state.is_some() {
			warn!(
				target: "sync",
				"Can't use warp sync mode with a partially synced database. Reverting to full sync mode."
			);
			self.mode = SyncMode::Full;
		}
		self.import_existing = false;
		self.best_queued_hash = info.best_hash;
		self.best_queued_number = info.best_number;

		if self.mode == SyncMode::Full
			&& self.client.block_status(&BlockId::hash(info.best_hash))?
				!= BlockStatus::InChainWithState
		{
			self.import_existing = true;
			// Latest state is missing, start with the last finalized state or genesis instead.
			if let Some((hash, number)) = info.finalized_state {
				debug!(target: "sync", "Starting from finalized state #{}", number);
				self.best_queued_hash = hash;
				self.best_queued_number = number;
			} else {
				debug!(target: "sync", "Restarting from genesis");
				self.best_queued_hash = Default::default();
				self.best_queued_number = Zero::zero();
			}
		}

		if let Some((start, end)) = info.block_gap {
			debug!(target: "sync", "Starting gap sync #{} - #{}", start, end);
			self.gap_sync = Some(GapSync {
				best_queued_number: start - One::one(),
				target: end,
				blocks: BlockCollection::new(),
			});
		}
		trace!(target: "sync", "Restarted sync at #{} ({:?})", self.best_queued_number, self.best_queued_hash);
		Ok(())
	}

	/// What is the status of the block corresponding to the given hash?
	fn block_status(&self, hash: &B::Hash) -> Result<BlockStatus, ClientError> {
		if self.queue_blocks.contains(hash) {
<<<<<<< HEAD
			return Ok(BlockStatus::Queued);
=======
			return Ok(BlockStatus::Queued)
		}
		self.client.block_status(&BlockId::Hash(*hash))
	}

	/// Is the block corresponding to the given hash known?
	fn is_known(&self, hash: &B::Hash) -> bool {
		self.block_status(hash).ok().map_or(false, |s| s != BlockStatus::Unknown)
	}

	/// Is any peer downloading the given hash?
	fn is_already_downloading(&self, hash: &B::Hash) -> bool {
		self.peers
			.iter()
			.any(|(_, p)| p.state == PeerSyncState::DownloadingStale(*hash))
	}

	/// Get the set of downloaded blocks that are ready to be queued for import.
	fn ready_blocks(&mut self) -> Vec<IncomingBlock<B>> {
		self.blocks
			.ready_blocks(self.best_queued_number + One::one())
			.into_iter()
			.map(|block_data| {
				let justifications = block_data
					.block
					.justifications
					.or_else(|| legacy_justification_mapping(block_data.block.justification));
				IncomingBlock {
					hash: block_data.block.hash,
					header: block_data.block.header,
					body: block_data.block.body,
					indexed_body: block_data.block.indexed_body,
					justifications,
					origin: block_data.origin,
					allow_missing_state: true,
					import_existing: self.import_existing,
					skip_execution: self.skip_execution(),
					state: None,
				}
			})
			.collect()
	}

	/// Generate block request for downloading of the target block body during warp sync.
	fn warp_target_block_request(&mut self) -> Option<(PeerId, BlockRequest<B>)> {
		let sync = &self.warp_sync.as_ref()?;

		if self.allowed_requests.is_empty() ||
			sync.is_complete() ||
			self.peers
				.iter()
				.any(|(_, peer)| peer.state == PeerSyncState::DownloadingWarpTargetBlock)
		{
			// Only one pending warp target block request is allowed.
			return None
		}

		if let Some((target_number, request)) = sync.next_target_block_request() {
			// Find a random peer that has a block with the target number.
			for (id, peer) in self.peers.iter_mut() {
				if peer.state.is_available() && peer.best_number >= target_number {
					trace!(target: "sync", "New warp target block request for {}", id);
					peer.state = PeerSyncState::DownloadingWarpTargetBlock;
					self.allowed_requests.clear();
					return Some((*id, request))
				}
			}
		}

		None
	}

	/// Get config for the block announcement protocol
	pub fn get_block_announce_proto_config(
		protocol_id: ProtocolId,
		fork_id: &Option<String>,
		roles: Roles,
		best_number: NumberFor<B>,
		best_hash: B::Hash,
		genesis_hash: B::Hash,
	) -> NonDefaultSetConfig {
		let block_announces_protocol = {
			let genesis_hash = genesis_hash.as_ref();
			if let Some(ref fork_id) = fork_id {
				format!(
					"/{}/{}/block-announces/1",
					array_bytes::bytes2hex("", genesis_hash),
					fork_id
				)
			} else {
				format!("/{}/block-announces/1", array_bytes::bytes2hex("", genesis_hash))
			}
		};

		NonDefaultSetConfig {
			notifications_protocol: block_announces_protocol.into(),
			fallback_names: iter::once(
				format!("/{}/block-announces/1", protocol_id.as_ref()).into(),
			)
			.collect(),
			max_notification_size: MAX_BLOCK_ANNOUNCE_SIZE,
			handshake: Some(NotificationHandshake::new(BlockAnnouncesHandshake::<B>::build(
				roles,
				best_number,
				best_hash,
				genesis_hash,
			))),
			// NOTE: `set_config` will be ignored by `protocol.rs` as the block announcement
			// protocol is still hardcoded into the peerset.
			set_config: SetConfig {
				in_peers: 0,
				out_peers: 0,
				reserved_nodes: Vec::new(),
				non_reserved_mode: NonReservedPeerMode::Deny,
			},
		}
	}

	fn decode_block_response(response: &[u8]) -> Result<OpaqueBlockResponse, String> {
		let response = schema::v1::BlockResponse::decode(response)
			.map_err(|error| format!("Failed to decode block response: {error}"))?;

		Ok(OpaqueBlockResponse(Box::new(response)))
	}

	fn decode_state_response(response: &[u8]) -> Result<OpaqueStateResponse, String> {
		let response = StateResponse::decode(response)
			.map_err(|error| format!("Failed to decode state response: {error}"))?;

		Ok(OpaqueStateResponse(Box::new(response)))
	}

	fn send_state_request(&mut self, who: PeerId, request: OpaqueStateRequest) {
		let (tx, rx) = oneshot::channel();

		if self.peers.contains_key(&who) {
			self.pending_responses
				.push(Box::pin(async move { (who, PeerRequest::State, rx.await) }));
		}

		match self.encode_state_request(&request) {
			Ok(data) => {
				self.network_service.start_request(
					who,
					self.state_request_protocol_name.clone(),
					data,
					tx,
					IfDisconnected::ImmediateError,
				);
			},
			Err(err) => {
				log::warn!(
					target: "sync",
					"Failed to encode state request {:?}: {:?}",
					request, err
				);
			},
		}
	}

	fn send_warp_sync_request(&mut self, who: PeerId, request: WarpProofRequest<B>) {
		let (tx, rx) = oneshot::channel();

		if self.peers.contains_key(&who) {
			self.pending_responses
				.push(Box::pin(async move { (who, PeerRequest::WarpProof, rx.await) }));
		}

		match &self.warp_sync_protocol_name {
			Some(name) => self.network_service.start_request(
				who,
				name.clone(),
				request.encode(),
				tx,
				IfDisconnected::ImmediateError,
			),
			None => {
				log::warn!(
					target: "sync",
					"Trying to send warp sync request when no protocol is configured {:?}",
					request,
				);
			},
		}
	}

	fn on_block_response(
		&mut self,
		peer_id: PeerId,
		request: BlockRequest<B>,
		response: OpaqueBlockResponse,
	) -> Option<ImportResult<B>> {
		let blocks = match self.block_response_into_blocks(&request, response) {
			Ok(blocks) => blocks,
			Err(err) => {
				debug!(target: "sync", "Failed to decode block response from {}: {}", peer_id, err);
				self.network_service.report_peer(peer_id, rep::BAD_MESSAGE);
				return None
			},
		};

		let block_response = BlockResponse::<B> { id: request.id, blocks };

		let blocks_range = || match (
			block_response
				.blocks
				.first()
				.and_then(|b| b.header.as_ref().map(|h| h.number())),
			block_response.blocks.last().and_then(|b| b.header.as_ref().map(|h| h.number())),
		) {
			(Some(first), Some(last)) if first != last => format!(" ({}..{})", first, last),
			(Some(first), Some(_)) => format!(" ({})", first),
			_ => Default::default(),
		};
		trace!(
			target: "sync",
			"BlockResponse {} from {} with {} blocks {}",
			block_response.id,
			peer_id,
			block_response.blocks.len(),
			blocks_range(),
		);

		if request.fields == BlockAttributes::JUSTIFICATION {
			match self.on_block_justification(peer_id, block_response) {
				Ok(OnBlockJustification::Nothing) => None,
				Ok(OnBlockJustification::Import { peer, hash, number, justifications }) =>
					Some(ImportResult::JustificationImport(peer, hash, number, justifications)),
				Err(BadPeer(id, repu)) => {
					self.network_service
						.disconnect_peer(id, self.block_announce_protocol_name.clone());
					self.network_service.report_peer(id, repu);
					None
				},
			}
		} else {
			match self.on_block_data(&peer_id, Some(request), block_response) {
				Ok(OnBlockData::Import(origin, blocks)) =>
					Some(ImportResult::BlockImport(origin, blocks)),
				Ok(OnBlockData::Request(peer, req)) => {
					self.send_block_request(peer, req);
					None
				},
				Ok(OnBlockData::Continue) => None,
				Err(BadPeer(id, repu)) => {
					self.network_service
						.disconnect_peer(id, self.block_announce_protocol_name.clone());
					self.network_service.report_peer(id, repu);
					None
				},
			}
		}
	}

	pub fn on_state_response(
		&mut self,
		peer_id: PeerId,
		response: OpaqueStateResponse,
	) -> Option<ImportResult<B>> {
		match self.on_state_data(&peer_id, response) {
			Ok(OnStateData::Import(origin, block)) =>
				Some(ImportResult::BlockImport(origin, vec![block])),
			Ok(OnStateData::Continue) => None,
			Err(BadPeer(id, repu)) => {
				self.network_service
					.disconnect_peer(id, self.block_announce_protocol_name.clone());
				self.network_service.report_peer(id, repu);
				None
			},
		}
	}

	pub fn on_warp_sync_response(&mut self, peer_id: PeerId, response: EncodedProof) {
		if let Err(BadPeer(id, repu)) = self.on_warp_sync_data(&peer_id, response) {
			self.network_service
				.disconnect_peer(id, self.block_announce_protocol_name.clone());
			self.network_service.report_peer(id, repu);
		}
	}

	fn process_outbound_requests(&mut self) {
		for (id, request) in self.block_requests() {
			self.send_block_request(id, request);
		}

		if let Some((id, request)) = self.state_request() {
			self.send_state_request(id, request);
		}

		for (id, request) in self.justification_requests().collect::<Vec<_>>() {
			self.send_block_request(id, request);
		}

		if let Some((id, request)) = self.warp_sync_request() {
			self.send_warp_sync_request(id, request);
		}
	}

	fn poll_pending_responses(&mut self, cx: &mut std::task::Context) -> Poll<ImportResult<B>> {
		while let Poll::Ready(Some((id, request, response))) =
			self.pending_responses.poll_next_unpin(cx)
		{
			match response {
				Ok(Ok(resp)) => match request {
					PeerRequest::Block(req) => {
						let response = match Self::decode_block_response(&resp[..]) {
							Ok(proto) => proto,
							Err(e) => {
								debug!(
									target: "sync",
									"Failed to decode block response from peer {:?}: {:?}.",
									id,
									e
								);
								self.network_service.report_peer(id, rep::BAD_MESSAGE);
								self.network_service
									.disconnect_peer(id, self.block_announce_protocol_name.clone());
								continue
							},
						};

						if let Some(import) = self.on_block_response(id, req, response) {
							return Poll::Ready(import)
						}
					},
					PeerRequest::State => {
						let response = match Self::decode_state_response(&resp[..]) {
							Ok(proto) => proto,
							Err(e) => {
								debug!(
									target: "sync",
									"Failed to decode state response from peer {:?}: {:?}.",
									id,
									e
								);
								self.network_service.report_peer(id, rep::BAD_MESSAGE);
								self.network_service
									.disconnect_peer(id, self.block_announce_protocol_name.clone());
								continue
							},
						};

						if let Some(import) = self.on_state_response(id, response) {
							return Poll::Ready(import)
						}
					},
					PeerRequest::WarpProof => {
						self.on_warp_sync_response(id, EncodedProof(resp));
					},
				},
				Ok(Err(e)) => {
					debug!(target: "sync", "Request to peer {:?} failed: {:?}.", id, e);

					match e {
						RequestFailure::Network(OutboundFailure::Timeout) => {
							self.network_service.report_peer(id, rep::TIMEOUT);
							self.network_service
								.disconnect_peer(id, self.block_announce_protocol_name.clone());
						},
						RequestFailure::Network(OutboundFailure::UnsupportedProtocols) => {
							self.network_service.report_peer(id, rep::BAD_PROTOCOL);
							self.network_service
								.disconnect_peer(id, self.block_announce_protocol_name.clone());
						},
						RequestFailure::Network(OutboundFailure::DialFailure) => {
							self.network_service
								.disconnect_peer(id, self.block_announce_protocol_name.clone());
						},
						RequestFailure::Refused => {
							self.network_service.report_peer(id, rep::REFUSED);
							self.network_service
								.disconnect_peer(id, self.block_announce_protocol_name.clone());
						},
						RequestFailure::Network(OutboundFailure::ConnectionClosed) |
						RequestFailure::NotConnected => {
							self.network_service
								.disconnect_peer(id, self.block_announce_protocol_name.clone());
						},
						RequestFailure::UnknownProtocol => {
							debug_assert!(false, "Block request protocol should always be known.");
						},
						RequestFailure::Obsolete => {
							debug_assert!(
								false,
								"Can not receive `RequestFailure::Obsolete` after dropping the \
								 response receiver.",
							);
						},
					}
				},
				Err(oneshot::Canceled) => {
					trace!(
						target: "sync",
						"Request to peer {:?} failed due to oneshot being canceled.",
						id,
					);
					self.network_service
						.disconnect_peer(id, self.block_announce_protocol_name.clone());
				},
			}
		}

		Poll::Pending
	}

	/// Create implementation-specific block request.
	fn create_opaque_block_request(&self, request: &BlockRequest<B>) -> OpaqueBlockRequest {
		OpaqueBlockRequest(Box::new(schema::v1::BlockRequest {
			fields: request.fields.to_be_u32(),
			from_block: match request.from {
				FromBlock::Hash(h) => Some(schema::v1::block_request::FromBlock::Hash(h.encode())),
				FromBlock::Number(n) =>
					Some(schema::v1::block_request::FromBlock::Number(n.encode())),
			},
			direction: request.direction as i32,
			max_blocks: request.max.unwrap_or(0),
			support_multiple_justifications: true,
		}))
	}

	fn encode_block_request(&self, request: &OpaqueBlockRequest) -> Result<Vec<u8>, String> {
		let request: &schema::v1::BlockRequest = request.0.downcast_ref().ok_or_else(|| {
			"Failed to downcast opaque block response during encoding, this is an \
				implementation bug."
				.to_string()
		})?;

		Ok(request.encode_to_vec())
	}

	fn encode_state_request(&self, request: &OpaqueStateRequest) -> Result<Vec<u8>, String> {
		let request: &StateRequest = request.0.downcast_ref().ok_or_else(|| {
			"Failed to downcast opaque state response during encoding, this is an \
				implementation bug."
				.to_string()
		})?;

		Ok(request.encode_to_vec())
	}

	fn justification_requests<'a>(
		&'a mut self,
	) -> Box<dyn Iterator<Item = (PeerId, BlockRequest<B>)> + 'a> {
		let peers = &mut self.peers;
		let mut matcher = self.extra_justifications.matcher();
		Box::new(std::iter::from_fn(move || {
			if let Some((peer, request)) = matcher.next(peers) {
				peers
					.get_mut(&peer)
					.expect(
						"`Matcher::next` guarantees the `PeerId` comes from the given peers; qed",
					)
					.state = PeerSyncState::DownloadingJustification(request.0);
				let req = BlockRequest::<B> {
					id: 0,
					fields: BlockAttributes::JUSTIFICATION,
					from: FromBlock::Hash(request.0),
					direction: Direction::Ascending,
					max: Some(1),
				};
				Some((peer, req))
			} else {
				None
			}
		}))
	}

	fn block_requests(&mut self) -> Vec<(PeerId, BlockRequest<B>)> {
		if self.mode == SyncMode::Warp {
			return self
				.warp_target_block_request()
				.map_or_else(|| Vec::new(), |req| Vec::from([req]))
		}

		if self.allowed_requests.is_empty() || self.state_sync.is_some() {
			return Vec::new()
		}

		if self.queue_blocks.len() > MAX_IMPORTING_BLOCKS {
			trace!(target: "sync", "Too many blocks in the queue.");
			return Vec::new()
		}
		let is_major_syncing = self.status().state.is_major_syncing();
		let attrs = self.required_block_attributes();
		let blocks = &mut self.blocks;
		let fork_targets = &mut self.fork_targets;
		let last_finalized =
			std::cmp::min(self.best_queued_number, self.client.info().finalized_number);
		let best_queued = self.best_queued_number;
		let client = &self.client;
		let queue = &self.queue_blocks;
		let allowed_requests = self.allowed_requests.take();
		let max_parallel = if is_major_syncing { 1 } else { self.max_parallel_downloads };
		let gap_sync = &mut self.gap_sync;
		self.peers
			.iter_mut()
			.filter_map(move |(&id, peer)| {
				if !peer.state.is_available() || !allowed_requests.contains(&id) {
					return None
				}

				// If our best queued is more than `MAX_BLOCKS_TO_LOOK_BACKWARDS` blocks away from
				// the common number, the peer best number is higher than our best queued and the
				// common number is smaller than the last finalized block number, we should do an
				// ancestor search to find a better common block. If the queue is full we wait till
				// all blocks are imported though.
				if best_queued.saturating_sub(peer.common_number) >
					MAX_BLOCKS_TO_LOOK_BACKWARDS.into() &&
					best_queued < peer.best_number &&
					peer.common_number < last_finalized &&
					queue.len() <= MAJOR_SYNC_BLOCKS.into()
				{
					trace!(
						target: "sync",
						"Peer {:?} common block {} too far behind of our best {}. Starting ancestry search.",
						id,
						peer.common_number,
						best_queued,
					);
					let current = std::cmp::min(peer.best_number, best_queued);
					peer.state = PeerSyncState::AncestorSearch {
						current,
						start: best_queued,
						state: AncestorSearchState::ExponentialBackoff(One::one()),
					};
					Some((id, ancestry_request::<B>(current)))
				} else if let Some((range, req)) = peer_block_request(
					&id,
					peer,
					blocks,
					attrs,
					max_parallel,
					last_finalized,
					best_queued,
				) {
					peer.state = PeerSyncState::DownloadingNew(range.start);
					trace!(
						target: "sync",
						"New block request for {}, (best:{}, common:{}) {:?}",
						id,
						peer.best_number,
						peer.common_number,
						req,
					);
					Some((id, req))
				} else if let Some((hash, req)) = fork_sync_request(
					&id,
					fork_targets,
					best_queued,
					last_finalized,
					attrs,
					|hash| {
						if queue.contains(hash) {
							BlockStatus::Queued
						} else {
							client
								.block_status(&BlockId::Hash(*hash))
								.unwrap_or(BlockStatus::Unknown)
						}
					},
				) {
					trace!(target: "sync", "Downloading fork {:?} from {}", hash, id);
					peer.state = PeerSyncState::DownloadingStale(hash);
					Some((id, req))
				} else if let Some((range, req)) = gap_sync.as_mut().and_then(|sync| {
					peer_gap_block_request(
						&id,
						peer,
						&mut sync.blocks,
						attrs,
						sync.target,
						sync.best_queued_number,
					)
				}) {
					peer.state = PeerSyncState::DownloadingGap(range.start);
					trace!(
						target: "sync",
						"New gap block request for {}, (best:{}, common:{}) {:?}",
						id,
						peer.best_number,
						peer.common_number,
						req,
					);
					Some((id, req))
				} else {
					None
				}
			})
			.collect()
		// Box::new(iter)
	}

	fn state_request(&mut self) -> Option<(PeerId, OpaqueStateRequest)> {
		if self.allowed_requests.is_empty() {
			return None
>>>>>>> 992601b0
		}
		if (self.state_sync.is_some() || self.warp_sync.is_some()) &&
			self.peers.iter().any(|(_, peer)| peer.state == PeerSyncState::DownloadingState)
		{
			// Only one pending state request is allowed.
			return None
		}
		if let Some(sync) = &self.state_sync {
			if sync.is_complete() {
				return None
			}

			for (id, peer) in self.peers.iter_mut() {
				if peer.state.is_available() && peer.common_number >= sync.target_block_num() {
					peer.state = PeerSyncState::DownloadingState;
					let request = sync.next_request();
					trace!(target: "sync", "New StateRequest for {}: {:?}", id, request);
					self.allowed_requests.clear();
					return Some((*id, OpaqueStateRequest(Box::new(request))))
				}
			}
		}
		if let Some(sync) = &self.warp_sync {
			if sync.is_complete() {
				return None
			}
			if let (Some(request), Some(target)) =
				(sync.next_state_request(), sync.target_block_number())
			{
				for (id, peer) in self.peers.iter_mut() {
					if peer.state.is_available() && peer.best_number >= target {
						trace!(target: "sync", "New StateRequest for {}: {:?}", id, request);
						peer.state = PeerSyncState::DownloadingState;
						self.allowed_requests.clear();
						return Some((*id, OpaqueStateRequest(Box::new(request))))
					}
				}
			}
		}
		None
	}

	fn warp_sync_request(&mut self) -> Option<(PeerId, WarpProofRequest<B>)> {
		if let Some(sync) = &self.warp_sync {
			if self.allowed_requests.is_empty()
				|| sync.is_complete()
				|| self
					.peers
					.iter()
					.any(|(_, peer)| peer.state == PeerSyncState::DownloadingWarpProof)
			{
<<<<<<< HEAD
				// Only one pending warp target block request is allowed.
				return None;
			}
			if let Some((target_number, request)) = sync.next_target_block_request() {
				// Find a random peer that has a block with the target number.
				for (id, peer) in self.peers.iter_mut() {
					if peer.state.is_available() && peer.best_number >= target_number {
						trace!(target: "sync", "New warp target block request for {}", id);
						peer.state = PeerSyncState::DownloadingWarpTargetBlock;
						self.allowed_requests.clear();
						return Some((*id, request));
=======
				// Only one pending state request is allowed.
				return None
			}
			if let Some(request) = sync.next_warp_proof_request() {
				let mut targets: Vec<_> = self.peers.values().map(|p| p.best_number).collect();
				if !targets.is_empty() {
					targets.sort();
					let median = targets[targets.len() / 2];
					// Find a random peer that is synced as much as peer majority.
					for (id, peer) in self.peers.iter_mut() {
						if peer.state.is_available() && peer.best_number >= median {
							trace!(target: "sync", "New WarpProofRequest for {}", id);
							peer.state = PeerSyncState::DownloadingWarpProof;
							self.allowed_requests.clear();
							return Some((*id, request))
						}
>>>>>>> 992601b0
					}
				}
			}
		}
		None
	}

	fn on_state_data(
		&mut self,
		who: &PeerId,
		response: OpaqueStateResponse,
	) -> Result<OnStateData<B>, BadPeer> {
		let response: Box<StateResponse> = response.0.downcast().map_err(|_error| {
			error!(
				target: "sync",
				"Failed to downcast opaque state response, this is an implementation bug."
			);

			BadPeer(*who, rep::BAD_RESPONSE)
		})?;

		if let Some(peer) = self.peers.get_mut(who) {
			if let PeerSyncState::DownloadingState = peer.state {
				peer.state = PeerSyncState::Available;
				self.allowed_requests.set_all();
			}
		}
		let import_result = if let Some(sync) = &mut self.state_sync {
			debug!(
				target: "sync",
				"Importing state data from {} with {} keys, {} proof nodes.",
				who,
				response.entries.len(),
				response.proof.len(),
			);
			sync.import(*response)
		} else if let Some(sync) = &mut self.warp_sync {
			debug!(
				target: "sync",
				"Importing state data from {} with {} keys, {} proof nodes.",
				who,
				response.entries.len(),
				response.proof.len(),
			);
			sync.import_state(*response)
		} else {
			debug!(target: "sync", "Ignored obsolete state response from {}", who);
			return Err(BadPeer(*who, rep::NOT_REQUESTED))
		};

		match import_result {
			state::ImportResult::Import(hash, header, state, body, justifications) => {
				let origin = BlockOrigin::NetworkInitialSync;
				let block = IncomingBlock {
					hash,
					header: Some(header),
					body,
					indexed_body: None,
					justifications,
					origin: None,
					allow_missing_state: true,
					import_existing: true,
					skip_execution: self.skip_execution(),
					state: Some(state),
				};
				debug!(target: "sync", "State download is complete. Import is queued");
				Ok(OnStateData::Import(origin, block))
			},
			state::ImportResult::Continue => Ok(OnStateData::Continue),
			state::ImportResult::BadResponse => {
				debug!(target: "sync", "Bad state data received from {}", who);
				Err(BadPeer(*who, rep::BAD_BLOCK))
			},
		}
	}

	fn on_warp_sync_data(&mut self, who: &PeerId, response: EncodedProof) -> Result<(), BadPeer> {
		if let Some(peer) = self.peers.get_mut(who) {
			if let PeerSyncState::DownloadingWarpProof = peer.state {
				peer.state = PeerSyncState::Available;
				self.allowed_requests.set_all();
			}
		}
		let import_result = if let Some(sync) = &mut self.warp_sync {
			debug!(
				target: "sync",
				"Importing warp proof data from {}, {} bytes.",
				who,
				response.0.len(),
			);
			sync.import_warp_proof(response)
		} else {
			debug!(target: "sync", "Ignored obsolete warp sync response from {}", who);
			return Err(BadPeer(*who, rep::NOT_REQUESTED))
		};

		match import_result {
			WarpProofImportResult::Success => Ok(()),
			WarpProofImportResult::BadResponse => {
				debug!(target: "sync", "Bad proof data received from {}", who);
				Err(BadPeer(*who, rep::BAD_BLOCK))
			},
		}
	}
}

// This is purely during a backwards compatible transitionary period and should be removed
// once we can assume all nodes can send and receive multiple Justifications
// The ID tag is hardcoded here to avoid depending on the GRANDPA crate.
// See: https://github.com/paritytech/substrate/issues/8172
fn legacy_justification_mapping(
	justification: Option<EncodedJustification>,
) -> Option<Justifications> {
	justification.map(|just| (*b"FRNK", just).into())
}

/// Request the ancestry for a block. Sends a request for header and justification for the given
/// block number. Used during ancestry search.
fn ancestry_request<B: BlockT>(block: NumberFor<B>) -> BlockRequest<B> {
	BlockRequest::<B> {
		id: 0,
		fields: BlockAttributes::HEADER | BlockAttributes::JUSTIFICATION,
		from: FromBlock::Number(block),
		direction: Direction::Ascending,
		max: Some(1),
	}
}

/// The ancestor search state expresses which algorithm, and its stateful parameters, we are using
/// to try to find an ancestor block
#[derive(Copy, Clone, Eq, PartialEq, Debug)]
pub enum AncestorSearchState<B: BlockT> {
	/// Use exponential backoff to find an ancestor, then switch to binary search.
	/// We keep track of the exponent.
	ExponentialBackoff(NumberFor<B>),
	/// Using binary search to find the best ancestor.
	/// We keep track of left and right bounds.
	BinarySearch(NumberFor<B>, NumberFor<B>),
}

/// This function handles the ancestor search strategy used. The goal is to find a common point
/// that both our chains agree on that is as close to the tip as possible.
/// The way this works is we first have an exponential backoff strategy, where we try to step
/// forward until we find a block hash mismatch. The size of the step doubles each step we take.
///
/// When we've found a block hash mismatch we then fall back to a binary search between the two
/// last known points to find the common block closest to the tip.
fn handle_ancestor_search_state<B: BlockT>(
	state: &AncestorSearchState<B>,
	curr_block_num: NumberFor<B>,
	block_hash_match: bool,
) -> Option<(AncestorSearchState<B>, NumberFor<B>)> {
	let two = <NumberFor<B>>::one() + <NumberFor<B>>::one();
	match state {
		AncestorSearchState::ExponentialBackoff(next_distance_to_tip) => {
			let next_distance_to_tip = *next_distance_to_tip;
			if block_hash_match && next_distance_to_tip == One::one() {
				// We found the ancestor in the first step so there is no need to execute binary
				// search.
				return None;
			}
			if block_hash_match {
				let left = curr_block_num;
				let right = left + next_distance_to_tip / two;
				let middle = left + (right - left) / two;
				Some((AncestorSearchState::BinarySearch(left, right), middle))
			} else {
				let next_block_num =
					curr_block_num.checked_sub(&next_distance_to_tip).unwrap_or_else(Zero::zero);
				let next_distance_to_tip = next_distance_to_tip * two;
				Some((
					AncestorSearchState::ExponentialBackoff(next_distance_to_tip),
					next_block_num,
				))
			}
		},
		AncestorSearchState::BinarySearch(mut left, mut right) => {
			if left >= curr_block_num {
				return None;
			}
			if block_hash_match {
				left = curr_block_num;
			} else {
				right = curr_block_num;
			}
			assert!(right >= left);
			let middle = left + (right - left) / two;
			if middle == curr_block_num {
				None
			} else {
				Some((AncestorSearchState::BinarySearch(left, right), middle))
			}
		},
	}
}

/// Get a new block request for the peer if any.
fn peer_block_request<B: BlockT>(
	id: &PeerId,
	peer: &PeerSync<B>,
	blocks: &mut BlockCollection<B>,
	attrs: BlockAttributes,
	max_parallel_downloads: u32,
	finalized: NumberFor<B>,
	best_num: NumberFor<B>,
) -> Option<(Range<NumberFor<B>>, BlockRequest<B>)> {
	if best_num >= peer.best_number {
		// Will be downloaded as alternative fork instead.
		return None;
	} else if peer.common_number < finalized {
		trace!(
			target: "sync",
			"Requesting pre-finalized chain from {:?}, common={}, finalized={}, peer best={}, our best={}",
			id, peer.common_number, finalized, peer.best_number, best_num,
		);
	}
	let range = blocks.needed_blocks(
		*id,
		MAX_BLOCKS_TO_REQUEST,
		peer.best_number,
		peer.common_number,
		max_parallel_downloads,
		MAX_DOWNLOAD_AHEAD,
	)?;

	// The end is not part of the range.
	let last = range.end.saturating_sub(One::one());

	let from = if peer.best_number == last {
		FromBlock::Hash(peer.best_hash)
	} else {
		FromBlock::Number(last)
	};

	let request = BlockRequest::<B> {
		id: 0,
		fields: attrs,
		from,
		direction: Direction::Descending,
		max: Some((range.end - range.start).saturated_into::<u32>()),
	};

	Some((range, request))
}

/// Get a new block request for the peer if any.
fn peer_gap_block_request<B: BlockT>(
	id: &PeerId,
	peer: &PeerSync<B>,
	blocks: &mut BlockCollection<B>,
	attrs: BlockAttributes,
	target: NumberFor<B>,
	common_number: NumberFor<B>,
) -> Option<(Range<NumberFor<B>>, BlockRequest<B>)> {
	let range = blocks.needed_blocks(
		*id,
		MAX_BLOCKS_TO_REQUEST,
		std::cmp::min(peer.best_number, target),
		common_number,
		1,
		MAX_DOWNLOAD_AHEAD,
	)?;

	// The end is not part of the range.
	let last = range.end.saturating_sub(One::one());
	let from = FromBlock::Number(last);

	let request = BlockRequest::<B> {
		id: 0,
		fields: attrs,
		from,
		direction: Direction::Descending,
		max: Some((range.end - range.start).saturated_into::<u32>()),
	};
	Some((range, request))
}

/// Get pending fork sync targets for a peer.
fn fork_sync_request<B: BlockT>(
	id: &PeerId,
	targets: &mut HashMap<B::Hash, ForkTarget<B>>,
	best_num: NumberFor<B>,
	finalized: NumberFor<B>,
	attributes: BlockAttributes,
	check_block: impl Fn(&B::Hash) -> BlockStatus,
) -> Option<(B::Hash, BlockRequest<B>)> {
	targets.retain(|hash, r| {
		if r.number <= finalized {
			trace!(target: "sync", "Removed expired fork sync request {:?} (#{})", hash, r.number);
			return false;
		}
		if check_block(hash) != BlockStatus::Unknown {
			trace!(target: "sync", "Removed obsolete fork sync request {:?} (#{})", hash, r.number);
			return false;
		}
		true
	});
	for (hash, r) in targets {
		if !r.peers.contains(&id) {
			continue;
		}
		// Download the fork only if it is behind or not too far ahead our tip of the chain
		// Otherwise it should be downloaded in full sync mode.
		if r.number <= best_num
			|| (r.number - best_num).saturated_into::<u32>() < MAX_BLOCKS_TO_REQUEST as u32
		{
			let parent_status = r.parent_hash.as_ref().map_or(BlockStatus::Unknown, check_block);
			let count = if parent_status == BlockStatus::Unknown {
				(r.number - finalized).saturated_into::<u32>() // up to the last finalized block
			} else {
				// request only single block
				1
			};
			trace!(target: "sync", "Downloading requested fork {:?} from {}, {} blocks", hash, id, count);
			return Some((
				*hash,
				BlockRequest::<B> {
					id: 0,
					fields: attributes,
					from: FromBlock::Hash(*hash),
					direction: Direction::Descending,
					max: Some(count),
				},
			));
		} else {
			trace!(target: "sync", "Fork too far in the future: {:?} (#{})", hash, r.number);
		}
	}
	None
}

/// Returns `true` if the given `block` is a descendent of `base`.
fn is_descendent_of<Block, T>(
	client: &T,
	base: &Block::Hash,
	block: &Block::Hash,
) -> sp_blockchain::Result<bool>
where
	Block: BlockT,
	T: HeaderMetadata<Block, Error = sp_blockchain::Error> + ?Sized,
{
	if base == block {
		return Ok(false);
	}

	let ancestor = sp_blockchain::lowest_common_ancestor(client, *block, *base)?;

	Ok(ancestor.hash == *base)
}

/// Validate that the given `blocks` are correct.
/// Returns the number of the first block in the sequence.
///
/// It is expected that `blocks` are in ascending order.
fn validate_blocks<Block: BlockT>(
	blocks: &Vec<BlockData<Block>>,
	who: &PeerId,
	request: Option<BlockRequest<Block>>,
) -> Result<Option<NumberFor<Block>>, BadPeer> {
	if let Some(request) = request {
		if Some(blocks.len() as _) > request.max {
			debug!(
				target: "sync",
				"Received more blocks than requested from {}. Expected in maximum {:?}, got {}.",
				who,
				request.max,
				blocks.len(),
			);

			return Err(BadPeer(*who, rep::NOT_REQUESTED));
		}

		let block_header =
			if request.direction == Direction::Descending { blocks.last() } else { blocks.first() }
				.and_then(|b| b.header.as_ref());

		let expected_block = block_header.as_ref().map_or(false, |h| match request.from {
			FromBlock::Hash(hash) => h.hash() == hash,
			FromBlock::Number(n) => h.number() == &n,
		});

		if !expected_block {
			debug!(
				target: "sync",
				"Received block that was not requested. Requested {:?}, got {:?}.",
				request.from,
				block_header,
			);

			return Err(BadPeer(*who, rep::NOT_REQUESTED));
		}

		if request.fields.contains(BlockAttributes::HEADER)
			&& blocks.iter().any(|b| b.header.is_none())
		{
			trace!(
				target: "sync",
				"Missing requested header for a block in response from {}.",
				who,
			);

			return Err(BadPeer(*who, rep::BAD_RESPONSE));
		}

		if request.fields.contains(BlockAttributes::BODY) && blocks.iter().any(|b| b.body.is_none())
		{
			trace!(
				target: "sync",
				"Missing requested body for a block in response from {}.",
				who,
			);

			return Err(BadPeer(*who, rep::BAD_RESPONSE));
		}
	}

	for b in blocks {
		if let Some(header) = &b.header {
			let hash = header.hash();
			if hash != b.hash {
				debug!(
					target:"sync",
					"Bad header received from {}. Expected hash {:?}, got {:?}",
					who,
					b.hash,
					hash,
				);
				return Err(BadPeer(*who, rep::BAD_BLOCK));
			}
		}
		if let (Some(header), Some(body)) = (&b.header, &b.body) {
			let expected = *header.extrinsics_root();
			let got = HashFor::<Block>::ordered_trie_root(
				body.iter().map(Encode::encode).collect(),
				sp_runtime::StateVersion::V0,
			);
			if expected != got {
				debug!(
					target:"sync",
					"Bad extrinsic root for a block {} received from {}. Expected {:?}, got {:?}",
					b.hash,
					who,
					expected,
					got,
				);
				return Err(BadPeer(*who, rep::BAD_BLOCK));
			}
		}
	}

	Ok(blocks.first().and_then(|b| b.header.as_ref()).map(|h| *h.number()))
}

#[cfg(test)]
mod test {
	use super::*;
	use crate::service::network::NetworkServiceProvider;
	use futures::{executor::block_on, future::poll_fn};
	use sc_block_builder::BlockBuilderProvider;
	use sc_network_common::{
		protocol::role::Role,
		sync::message::{BlockData, BlockState, FromBlock},
	};
	use sp_blockchain::HeaderBackend;
	use sp_consensus::block_validation::DefaultBlockAnnounceValidator;
	use substrate_test_runtime_client::{
		runtime::{Block, Hash, Header},
		BlockBuilderExt, ClientBlockImportExt, ClientExt, DefaultTestClientBuilderExt, TestClient,
		TestClientBuilder, TestClientBuilderExt,
	};

	#[test]
	fn processes_empty_response_on_justification_request_for_unknown_block() {
		// if we ask for a justification for a given block to a peer that doesn't know that block
		// (different from not having a justification), the peer will reply with an empty response.
		// internally we should process the response as the justification not being available.

		let client = Arc::new(TestClientBuilder::new().build());
		let block_announce_validator = Box::new(DefaultBlockAnnounceValidator);
		let peer_id = PeerId::random();

		let (_chain_sync_network_provider, chain_sync_network_handle) =
			NetworkServiceProvider::new();
		let (mut sync, _, _) = ChainSync::new(
			SyncMode::Full,
			client.clone(),
			ProtocolId::from("test-protocol-name"),
			&Some(String::from("test-fork-id")),
			Roles::from(&Role::Full),
			block_announce_validator,
			1,
			None,
			chain_sync_network_handle,
			ProtocolName::from("block-request"),
			ProtocolName::from("state-request"),
			None,
		)
		.unwrap();

		let (a1_hash, a1_number) = {
			let a1 = client.new_block(Default::default()).unwrap().build().unwrap().block;
			(a1.hash(), *a1.header.number())
		};

		// add a new peer with the same best block
		sync.new_peer(peer_id, a1_hash, a1_number).unwrap();

		// and request a justification for the block
		sync.request_justification(&a1_hash, a1_number);

		// the justification request should be scheduled to that peer
		assert!(sync
			.justification_requests()
			.any(|(who, request)| { who == peer_id && request.from == FromBlock::Hash(a1_hash) }));

		// there are no extra pending requests
		assert_eq!(sync.extra_justifications.pending_requests().count(), 0);

		// there's one in-flight extra request to the expected peer
		assert!(sync.extra_justifications.active_requests().any(|(who, (hash, number))| {
			*who == peer_id && *hash == a1_hash && *number == a1_number
		}));

		// if the peer replies with an empty response (i.e. it doesn't know the block),
		// the active request should be cleared.
		assert_eq!(
			sync.on_block_justification(peer_id, BlockResponse::<Block> { id: 0, blocks: vec![] }),
			Ok(OnBlockJustification::Nothing),
		);

		// there should be no in-flight requests
		assert_eq!(sync.extra_justifications.active_requests().count(), 0);

		// and the request should now be pending again, waiting for reschedule
		assert!(sync
			.extra_justifications
			.pending_requests()
			.any(|(hash, number)| { *hash == a1_hash && *number == a1_number }));
	}

	#[test]
	fn restart_doesnt_affect_peers_downloading_finality_data() {
		let mut client = Arc::new(TestClientBuilder::new().build());
		let (_chain_sync_network_provider, chain_sync_network_handle) =
			NetworkServiceProvider::new();

		let (mut sync, _, _) = ChainSync::new(
			SyncMode::Full,
			client.clone(),
			ProtocolId::from("test-protocol-name"),
			&Some(String::from("test-fork-id")),
			Roles::from(&Role::Full),
			Box::new(DefaultBlockAnnounceValidator),
			1,
			None,
			chain_sync_network_handle,
			ProtocolName::from("block-request"),
			ProtocolName::from("state-request"),
			None,
		)
		.unwrap();

		let peer_id1 = PeerId::random();
		let peer_id2 = PeerId::random();
		let peer_id3 = PeerId::random();

		let mut new_blocks = |n| {
			for _ in 0..n {
				let block = client.new_block(Default::default()).unwrap().build().unwrap().block;
				block_on(client.import(BlockOrigin::Own, block.clone())).unwrap();
			}

			let info = client.info();
			(info.best_hash, info.best_number)
		};

		let (b1_hash, b1_number) = new_blocks(50);

		// add 2 peers at blocks that we don't have locally
		sync.new_peer(peer_id1, Hash::random(), 42).unwrap();
		sync.new_peer(peer_id2, Hash::random(), 10).unwrap();

		// we wil send block requests to these peers
		// for these blocks we don't know about
		assert!(sync
			.block_requests()
			.into_iter()
			.all(|(p, _)| { p == peer_id1 || p == peer_id2 }));

		// add a new peer at a known block
		sync.new_peer(peer_id3, b1_hash, b1_number).unwrap();

		// we request a justification for a block we have locally
		sync.request_justification(&b1_hash, b1_number);

		// the justification request should be scheduled to the
		// new peer which is at the given block
		assert!(sync.justification_requests().any(|(p, r)| {
			p == peer_id3
				&& r.fields == BlockAttributes::JUSTIFICATION
				&& r.from == FromBlock::Hash(b1_hash)
		}));

		assert_eq!(
			sync.peers.get(&peer_id3).unwrap().state,
			PeerSyncState::DownloadingJustification(b1_hash),
		);

		// we restart the sync state
		let block_requests = sync.restart();

		// which should make us send out block requests to the first two peers
		assert!(block_requests
			.map(|r| r.unwrap())
			.all(|(p, _)| { p == peer_id1 || p == peer_id2 }));

		// peer 3 should be unaffected it was downloading finality data
		assert_eq!(
			sync.peers.get(&peer_id3).unwrap().state,
			PeerSyncState::DownloadingJustification(b1_hash),
		);

		// Set common block to something that we don't have (e.g. failed import)
		sync.peers.get_mut(&peer_id3).unwrap().common_number = 100;
		let _ = sync.restart().count();
		assert_eq!(sync.peers.get(&peer_id3).unwrap().common_number, 50);
	}

	/// Send a block annoucnement for the given `header`.
	fn send_block_announce(
		header: Header,
		peer_id: &PeerId,
		sync: &mut ChainSync<Block, TestClient>,
	) {
		let block_annnounce = BlockAnnounce {
			header: header.clone(),
			state: Some(BlockState::Best),
			data: Some(Vec::new()),
		};

		sync.push_block_announce_validation(*peer_id, header.hash(), block_annnounce, true);

		// Poll until we have procssed the block announcement
		block_on(poll_fn(|cx| loop {
			if sync.poll_block_announce_validation(cx).is_pending() {
				break Poll::Ready(());
			}
		}))
	}

	/// Create a block response from the given `blocks`.
	fn create_block_response(blocks: Vec<Block>) -> BlockResponse<Block> {
		BlockResponse::<Block> {
			id: 0,
			blocks: blocks
				.into_iter()
				.map(|b| BlockData::<Block> {
					hash: b.hash(),
					header: Some(b.header().clone()),
					body: Some(b.deconstruct().1),
					indexed_body: None,
					receipt: None,
					message_queue: None,
					justification: None,
					justifications: None,
				})
				.collect(),
		}
	}

	/// Get a block request from `sync` and check that is matches the expected request.
	fn get_block_request(
		sync: &mut ChainSync<Block, TestClient>,
		from: FromBlock<Hash, u64>,
		max: u32,
		peer: &PeerId,
	) -> BlockRequest<Block> {
		let requests = sync.block_requests();

		log::trace!(target: "sync", "Requests: {:?}", requests);

		assert_eq!(1, requests.len());
		assert_eq!(*peer, requests[0].0);

		let request = requests[0].1.clone();

		assert_eq!(from, request.from);
		assert_eq!(Some(max), request.max);
		request
	}

	/// Build and import a new best block.
	fn build_block(client: &mut Arc<TestClient>, at: Option<Hash>, fork: bool) -> Block {
		let at = at.unwrap_or_else(|| client.info().best_hash);

		let mut block_builder =
			client.new_block_at(&BlockId::Hash(at), Default::default(), false).unwrap();

		if fork {
			block_builder.push_storage_change(vec![1, 2, 3], Some(vec![4, 5, 6])).unwrap();
		}

		let block = block_builder.build().unwrap().block;

		block_on(client.import(BlockOrigin::Own, block.clone())).unwrap();
		block
	}

	/// This test is a regression test as observed on a real network.
	///
	/// The node is connected to multiple peers. Both of these peers are having a best block (1)
	/// that is below our best block (3). Now peer 2 announces a fork of block 3 that we will
	/// request from peer 2. After importing the fork, peer 2 and then peer 1 will announce block 4.
	/// But as peer 1 in our view is still at block 1, we will request block 2 (which we already
	/// have) from it. In the meanwhile peer 2 sends us block 4 and 3 and we send another request
	/// for block 2 to peer 2. Peer 1 answers with block 2 and then peer 2. This will need to
	/// succeed, as we have requested block 2 from both peers.
	#[test]
	fn do_not_report_peer_on_block_response_for_block_request() {
		sp_tracing::try_init_simple();

		let mut client = Arc::new(TestClientBuilder::new().build());
		let (_chain_sync_network_provider, chain_sync_network_handle) =
			NetworkServiceProvider::new();

		let (mut sync, _, _) = ChainSync::new(
			SyncMode::Full,
			client.clone(),
			ProtocolId::from("test-protocol-name"),
			&Some(String::from("test-fork-id")),
			Roles::from(&Role::Full),
			Box::new(DefaultBlockAnnounceValidator),
			5,
			None,
			chain_sync_network_handle,
			ProtocolName::from("block-request"),
			ProtocolName::from("state-request"),
			None,
		)
		.unwrap();

		let peer_id1 = PeerId::random();
		let peer_id2 = PeerId::random();

		let mut client2 = client.clone();
		let mut build_block_at = |at, import| {
			let mut block_builder =
				client2.new_block_at(&BlockId::Hash(at), Default::default(), false).unwrap();
			// Make sure we generate a different block as fork
			block_builder.push_storage_change(vec![1, 2, 3], Some(vec![4, 5, 6])).unwrap();

			let block = block_builder.build().unwrap().block;

			if import {
				block_on(client2.import(BlockOrigin::Own, block.clone())).unwrap();
			}

			block
		};

		let block1 = build_block(&mut client, None, false);
		let block2 = build_block(&mut client, None, false);
		let block3 = build_block(&mut client, None, false);
		let block3_fork = build_block_at(block2.hash(), false);

		// Add two peers which are on block 1.
		sync.new_peer(peer_id1, block1.hash(), 1).unwrap();
		sync.new_peer(peer_id2, block1.hash(), 1).unwrap();

		// Tell sync that our best block is 3.
		sync.update_chain_info(&block3.hash(), 3);

		// There should be no requests.
		assert!(sync.block_requests().is_empty());

		// Let peer2 announce a fork of block 3
		send_block_announce(block3_fork.header().clone(), &peer_id2, &mut sync);

		// Import and tell sync that we now have the fork.
		block_on(client.import(BlockOrigin::Own, block3_fork.clone())).unwrap();
		sync.update_chain_info(&block3_fork.hash(), 3);

		let block4 = build_block_at(block3_fork.hash(), false);

		// Let peer2 announce block 4 and check that sync wants to get the block.
		send_block_announce(block4.header().clone(), &peer_id2, &mut sync);

		let request = get_block_request(&mut sync, FromBlock::Hash(block4.hash()), 2, &peer_id2);

		// Peer1 announces the same block, but as the common block is still `1`, sync will request
		// block 2 again.
		send_block_announce(block4.header().clone(), &peer_id1, &mut sync);

		let request2 = get_block_request(&mut sync, FromBlock::Number(2), 1, &peer_id1);

		let response = create_block_response(vec![block4.clone(), block3_fork.clone()]);
		let res = sync.on_block_data(&peer_id2, Some(request), response).unwrap();

		// We should not yet import the blocks, because there is still an open request for fetching
		// block `2` which blocks the import.
		assert!(matches!(res, OnBlockData::Import(_, blocks) if blocks.is_empty()));

		let request3 = get_block_request(&mut sync, FromBlock::Number(2), 1, &peer_id2);

		let response = create_block_response(vec![block2.clone()]);
		let res = sync.on_block_data(&peer_id1, Some(request2), response).unwrap();
		assert!(matches!(
			res,
			OnBlockData::Import(_, blocks)
				if blocks.iter().all(|b| [2, 3, 4].contains(b.header.as_ref().unwrap().number()))
		));

		let response = create_block_response(vec![block2.clone()]);
		let res = sync.on_block_data(&peer_id2, Some(request3), response).unwrap();
		// Nothing to import
		assert!(matches!(res, OnBlockData::Import(_, blocks) if blocks.is_empty()));
	}

	fn unwrap_from_block_number(from: FromBlock<Hash, u64>) -> u64 {
		if let FromBlock::Number(from) = from {
			from
		} else {
			panic!("Expected a number!");
		}
	}

	/// A regression test for a behavior we have seen on a live network.
	///
	/// The scenario is that the node is doing a full resync and is connected to some node that is
	/// doing a major sync as well. This other node that is doing a major sync will finish before
	/// our node and send a block announcement message, but we don't have seen any block
	/// announcement from this node in its sync process. Meaning our common number didn't change. It
	/// is now expected that we start an ancestor search to find the common number.
	#[test]
	fn do_ancestor_search_when_common_block_to_best_qeued_gap_is_to_big() {
		sp_tracing::try_init_simple();

		let blocks = {
			let mut client = Arc::new(TestClientBuilder::new().build());
			(0..MAX_DOWNLOAD_AHEAD * 2)
				.map(|_| build_block(&mut client, None, false))
				.collect::<Vec<_>>()
		};

		let mut client = Arc::new(TestClientBuilder::new().build());
		let (_chain_sync_network_provider, chain_sync_network_handle) =
			NetworkServiceProvider::new();
		let info = client.info();

		let (mut sync, _, _) = ChainSync::new(
			SyncMode::Full,
			client.clone(),
			ProtocolId::from("test-protocol-name"),
			&Some(String::from("test-fork-id")),
			Roles::from(&Role::Full),
			Box::new(DefaultBlockAnnounceValidator),
			5,
			None,
			chain_sync_network_handle,
			ProtocolName::from("block-request"),
			ProtocolName::from("state-request"),
			None,
		)
		.unwrap();

		let peer_id1 = PeerId::random();
		let peer_id2 = PeerId::random();

		let best_block = blocks.last().unwrap().clone();
		// Connect the node we will sync from
		sync.new_peer(peer_id1, best_block.hash(), *best_block.header().number())
			.unwrap();
		sync.new_peer(peer_id2, info.best_hash, 0).unwrap();

		let mut best_block_num = 0;
		while best_block_num < MAX_DOWNLOAD_AHEAD {
			let request = get_block_request(
				&mut sync,
				FromBlock::Number(MAX_BLOCKS_TO_REQUEST as u64 + best_block_num as u64),
				MAX_BLOCKS_TO_REQUEST as u32,
				&peer_id1,
			);

			let from = unwrap_from_block_number(request.from.clone());

			let mut resp_blocks = blocks[best_block_num as usize..from as usize].to_vec();
			resp_blocks.reverse();

			let response = create_block_response(resp_blocks.clone());

			let res = sync.on_block_data(&peer_id1, Some(request), response).unwrap();
			assert!(matches!(
				res,
				OnBlockData::Import(_, blocks) if blocks.len() == MAX_BLOCKS_TO_REQUEST
			),);

			best_block_num += MAX_BLOCKS_TO_REQUEST as u32;

			let _ = sync.on_blocks_processed(
				MAX_BLOCKS_TO_REQUEST as usize,
				MAX_BLOCKS_TO_REQUEST as usize,
				resp_blocks
					.iter()
					.rev()
					.map(|b| {
						(
							Ok(BlockImportStatus::ImportedUnknown(
								*b.header().number(),
								Default::default(),
								Some(peer_id1),
							)),
							b.hash(),
						)
					})
					.collect(),
			);

			resp_blocks
				.into_iter()
				.rev()
				.for_each(|b| block_on(client.import_as_final(BlockOrigin::Own, b)).unwrap());
		}

		// "Wait" for the queue to clear
		sync.queue_blocks.clear();

		// Let peer2 announce that it finished syncing
		send_block_announce(best_block.header().clone(), &peer_id2, &mut sync);

		let (peer1_req, peer2_req) =
			sync.block_requests().into_iter().fold((None, None), |res, req| {
				if req.0 == peer_id1 {
					(Some(req.1), res.1)
				} else if req.0 == peer_id2 {
					(res.0, Some(req.1))
				} else {
					panic!("Unexpected req: {:?}", req)
				}
			});

		// We should now do an ancestor search to find the correct common block.
		let peer2_req = peer2_req.unwrap();
		assert_eq!(Some(1), peer2_req.max);
		assert_eq!(FromBlock::Number(best_block_num as u64), peer2_req.from);

		let response = create_block_response(vec![blocks[(best_block_num - 1) as usize].clone()]);
		let res = sync.on_block_data(&peer_id2, Some(peer2_req), response).unwrap();
		assert!(matches!(
			res,
			OnBlockData::Import(_, blocks) if blocks.is_empty()
		),);

		let peer1_from = unwrap_from_block_number(peer1_req.unwrap().from);

		// As we are on the same chain, we should directly continue with requesting blocks from
		// peer 2 as well.
		get_block_request(
			&mut sync,
			FromBlock::Number(peer1_from + MAX_BLOCKS_TO_REQUEST as u64),
			MAX_BLOCKS_TO_REQUEST as u32,
			&peer_id2,
		);
	}

	/// A test that ensures that we can sync a huge fork.
	///
	/// The following scenario:
	/// A peer connects to us and we both have the common block 512. The last finalized is 2048.
	/// Our best block is 4096. The peer send us a block announcement with 4097 from a fork.
	///
	/// We will first do an ancestor search to find the common block. After that we start to sync
	/// the fork and finish it ;)
	#[test]
	fn can_sync_huge_fork() {
		sp_tracing::try_init_simple();

		let (_chain_sync_network_provider, chain_sync_network_handle) =
			NetworkServiceProvider::new();
		let mut client = Arc::new(TestClientBuilder::new().build());
		let blocks = (0..MAX_BLOCKS_TO_LOOK_BACKWARDS * 4)
			.map(|_| build_block(&mut client, None, false))
			.collect::<Vec<_>>();

		let fork_blocks = {
			let mut client = Arc::new(TestClientBuilder::new().build());
			let fork_blocks = blocks[..MAX_BLOCKS_TO_LOOK_BACKWARDS as usize * 2]
				.into_iter()
				.inspect(|b| block_on(client.import(BlockOrigin::Own, (*b).clone())).unwrap())
				.cloned()
				.collect::<Vec<_>>();

			fork_blocks
				.into_iter()
				.chain(
					(0..MAX_BLOCKS_TO_LOOK_BACKWARDS * 2 + 1)
						.map(|_| build_block(&mut client, None, true)),
				)
				.collect::<Vec<_>>()
		};

		let info = client.info();

		let (mut sync, _, _) = ChainSync::new(
			SyncMode::Full,
			client.clone(),
			ProtocolId::from("test-protocol-name"),
			&Some(String::from("test-fork-id")),
			Roles::from(&Role::Full),
			Box::new(DefaultBlockAnnounceValidator),
			5,
			None,
			chain_sync_network_handle,
			ProtocolName::from("block-request"),
			ProtocolName::from("state-request"),
			None,
		)
		.unwrap();

		let finalized_block = blocks[MAX_BLOCKS_TO_LOOK_BACKWARDS as usize * 2 - 1].clone();
		let just = (*b"TEST", Vec::new());
		client.finalize_block(finalized_block.hash(), Some(just)).unwrap();
		sync.update_chain_info(&info.best_hash, info.best_number);

		let peer_id1 = PeerId::random();

		let common_block = blocks[MAX_BLOCKS_TO_LOOK_BACKWARDS as usize / 2].clone();
		// Connect the node we will sync from
		sync.new_peer(peer_id1, common_block.hash(), *common_block.header().number())
			.unwrap();

		send_block_announce(fork_blocks.last().unwrap().header().clone(), &peer_id1, &mut sync);

		let mut request =
			get_block_request(&mut sync, FromBlock::Number(info.best_number), 1, &peer_id1);

		// Do the ancestor search
		loop {
			let block = &fork_blocks[unwrap_from_block_number(request.from.clone()) as usize - 1];
			let response = create_block_response(vec![block.clone()]);

			let on_block_data = sync.on_block_data(&peer_id1, Some(request), response).unwrap();
			request = if let OnBlockData::Request(_peer, request) = on_block_data {
				request
			} else {
				// We found the ancenstor
				break;
			};

			log::trace!(target: "sync", "Request: {:?}", request);
		}

		// Now request and import the fork.
		let mut best_block_num = *finalized_block.header().number() as u32;
		while best_block_num < *fork_blocks.last().unwrap().header().number() as u32 - 1 {
			let request = get_block_request(
				&mut sync,
				FromBlock::Number(MAX_BLOCKS_TO_REQUEST as u64 + best_block_num as u64),
				MAX_BLOCKS_TO_REQUEST as u32,
				&peer_id1,
			);

			let from = unwrap_from_block_number(request.from.clone());

			let mut resp_blocks = fork_blocks[best_block_num as usize..from as usize].to_vec();
			resp_blocks.reverse();

			let response = create_block_response(resp_blocks.clone());

			let res = sync.on_block_data(&peer_id1, Some(request), response).unwrap();
			assert!(matches!(
				res,
				OnBlockData::Import(_, blocks) if blocks.len() == MAX_BLOCKS_TO_REQUEST
			),);

			best_block_num += MAX_BLOCKS_TO_REQUEST as u32;

			let _ = sync.on_blocks_processed(
				MAX_BLOCKS_TO_REQUEST as usize,
				MAX_BLOCKS_TO_REQUEST as usize,
				resp_blocks
					.iter()
					.rev()
					.map(|b| {
						(
							Ok(BlockImportStatus::ImportedUnknown(
								*b.header().number(),
								Default::default(),
								Some(peer_id1),
							)),
							b.hash(),
						)
					})
					.collect(),
			);

			resp_blocks
				.into_iter()
				.rev()
				.for_each(|b| block_on(client.import(BlockOrigin::Own, b)).unwrap());
		}

		// Request the tip
		get_block_request(
			&mut sync,
			FromBlock::Hash(fork_blocks.last().unwrap().hash()),
			1,
			&peer_id1,
		);
	}

	#[test]
	fn syncs_fork_without_duplicate_requests() {
		sp_tracing::try_init_simple();

		let (_chain_sync_network_provider, chain_sync_network_handle) =
			NetworkServiceProvider::new();
		let mut client = Arc::new(TestClientBuilder::new().build());
		let blocks = (0..MAX_BLOCKS_TO_LOOK_BACKWARDS * 4)
			.map(|_| build_block(&mut client, None, false))
			.collect::<Vec<_>>();

		let fork_blocks = {
			let mut client = Arc::new(TestClientBuilder::new().build());
			let fork_blocks = blocks[..MAX_BLOCKS_TO_LOOK_BACKWARDS as usize * 2]
				.into_iter()
				.inspect(|b| block_on(client.import(BlockOrigin::Own, (*b).clone())).unwrap())
				.cloned()
				.collect::<Vec<_>>();

			fork_blocks
				.into_iter()
				.chain(
					(0..MAX_BLOCKS_TO_LOOK_BACKWARDS * 2 + 1)
						.map(|_| build_block(&mut client, None, true)),
				)
				.collect::<Vec<_>>()
		};

		let info = client.info();

		let (mut sync, _, _) = ChainSync::new(
			SyncMode::Full,
			client.clone(),
			ProtocolId::from("test-protocol-name"),
			&Some(String::from("test-fork-id")),
			Roles::from(&Role::Full),
			Box::new(DefaultBlockAnnounceValidator),
			5,
			None,
			chain_sync_network_handle,
			ProtocolName::from("block-request"),
			ProtocolName::from("state-request"),
			None,
		)
		.unwrap();

		let finalized_block = blocks[MAX_BLOCKS_TO_LOOK_BACKWARDS as usize * 2 - 1].clone();
		let just = (*b"TEST", Vec::new());
		client.finalize_block(finalized_block.hash(), Some(just)).unwrap();
		sync.update_chain_info(&info.best_hash, info.best_number);

		let peer_id1 = PeerId::random();

		let common_block = blocks[MAX_BLOCKS_TO_LOOK_BACKWARDS as usize / 2].clone();
		// Connect the node we will sync from
		sync.new_peer(peer_id1, common_block.hash(), *common_block.header().number())
			.unwrap();

		send_block_announce(fork_blocks.last().unwrap().header().clone(), &peer_id1, &mut sync);

		let mut request =
			get_block_request(&mut sync, FromBlock::Number(info.best_number), 1, &peer_id1);

		// Do the ancestor search
		loop {
			let block = &fork_blocks[unwrap_from_block_number(request.from.clone()) as usize - 1];
			let response = create_block_response(vec![block.clone()]);

			let on_block_data = sync.on_block_data(&peer_id1, Some(request), response).unwrap();
			request = if let OnBlockData::Request(_peer, request) = on_block_data {
				request
			} else {
				// We found the ancenstor
				break;
			};

			log::trace!(target: "sync", "Request: {:?}", request);
		}

		// Now request and import the fork.
		let mut best_block_num = *finalized_block.header().number() as u32;
		let mut request = get_block_request(
			&mut sync,
			FromBlock::Number(MAX_BLOCKS_TO_REQUEST as u64 + best_block_num as u64),
			MAX_BLOCKS_TO_REQUEST as u32,
			&peer_id1,
		);
		let last_block_num = *fork_blocks.last().unwrap().header().number() as u32 - 1;
		while best_block_num < last_block_num {
			let from = unwrap_from_block_number(request.from.clone());

			let mut resp_blocks = fork_blocks[best_block_num as usize..from as usize].to_vec();
			resp_blocks.reverse();

			let response = create_block_response(resp_blocks.clone());

			let res = sync.on_block_data(&peer_id1, Some(request.clone()), response).unwrap();
			assert!(matches!(
				res,
				OnBlockData::Import(_, blocks) if blocks.len() == MAX_BLOCKS_TO_REQUEST
			),);

			best_block_num += MAX_BLOCKS_TO_REQUEST as u32;

			if best_block_num < last_block_num {
				// make sure we're not getting a duplicate request in the time before the blocks are
				// processed
				request = get_block_request(
					&mut sync,
					FromBlock::Number(MAX_BLOCKS_TO_REQUEST as u64 + best_block_num as u64),
					MAX_BLOCKS_TO_REQUEST as u32,
					&peer_id1,
				);
			}

			let mut notify_imported: Vec<_> = resp_blocks
				.iter()
				.rev()
				.map(|b| {
					(
						Ok(BlockImportStatus::ImportedUnknown(
							*b.header().number(),
							Default::default(),
							Some(peer_id1),
						)),
						b.hash(),
					)
				})
				.collect();

			// The import queue may send notifications in batches of varying size. So we simulate
			// this here by splitting the batch into 2 notifications.
			let second_batch = notify_imported.split_off(notify_imported.len() / 2);
			let _ = sync.on_blocks_processed(
				MAX_BLOCKS_TO_REQUEST as usize,
				MAX_BLOCKS_TO_REQUEST as usize,
				notify_imported,
			);

			let _ = sync.on_blocks_processed(
				MAX_BLOCKS_TO_REQUEST as usize,
				MAX_BLOCKS_TO_REQUEST as usize,
				second_batch,
			);

			resp_blocks
				.into_iter()
				.rev()
				.for_each(|b| block_on(client.import(BlockOrigin::Own, b)).unwrap());
		}

		// Request the tip
		get_block_request(
			&mut sync,
			FromBlock::Hash(fork_blocks.last().unwrap().hash()),
			1,
			&peer_id1,
		);
	}

	#[test]
	fn removes_target_fork_on_disconnect() {
		sp_tracing::try_init_simple();
		let (_chain_sync_network_provider, chain_sync_network_handle) =
			NetworkServiceProvider::new();
		let mut client = Arc::new(TestClientBuilder::new().build());
		let blocks = (0..3).map(|_| build_block(&mut client, None, false)).collect::<Vec<_>>();

		let (mut sync, _, _) = ChainSync::new(
			SyncMode::Full,
			client.clone(),
			ProtocolId::from("test-protocol-name"),
			&Some(String::from("test-fork-id")),
			Roles::from(&Role::Full),
			Box::new(DefaultBlockAnnounceValidator),
			1,
			None,
			chain_sync_network_handle,
			ProtocolName::from("block-request"),
			ProtocolName::from("state-request"),
			None,
		)
		.unwrap();

		let peer_id1 = PeerId::random();
		let common_block = blocks[1].clone();
		// Connect the node we will sync from
		sync.new_peer(peer_id1, common_block.hash(), *common_block.header().number())
			.unwrap();

		// Create a "new" header and announce it
		let mut header = blocks[0].header().clone();
		header.number = 4;
		send_block_announce(header, &peer_id1, &mut sync);
		assert!(sync.fork_targets.len() == 1);

		sync.peer_disconnected(&peer_id1);
		assert!(sync.fork_targets.len() == 0);
	}

	#[test]
	fn can_import_response_with_missing_blocks() {
		sp_tracing::try_init_simple();
		let (_chain_sync_network_provider, chain_sync_network_handle) =
			NetworkServiceProvider::new();
		let mut client2 = Arc::new(TestClientBuilder::new().build());
		let blocks = (0..4).map(|_| build_block(&mut client2, None, false)).collect::<Vec<_>>();

		let empty_client = Arc::new(TestClientBuilder::new().build());

		let (mut sync, _, _) = ChainSync::new(
			SyncMode::Full,
			empty_client.clone(),
			ProtocolId::from("test-protocol-name"),
			&Some(String::from("test-fork-id")),
			Roles::from(&Role::Full),
			Box::new(DefaultBlockAnnounceValidator),
			1,
			None,
			chain_sync_network_handle,
			ProtocolName::from("block-request"),
			ProtocolName::from("state-request"),
			None,
		)
		.unwrap();

		let peer_id1 = PeerId::random();
		let best_block = blocks[3].clone();
		sync.new_peer(peer_id1, best_block.hash(), *best_block.header().number())
			.unwrap();

		sync.peers.get_mut(&peer_id1).unwrap().state = PeerSyncState::Available;
		sync.peers.get_mut(&peer_id1).unwrap().common_number = 0;

		// Request all missing blocks and respond only with some.
		let request =
			get_block_request(&mut sync, FromBlock::Hash(best_block.hash()), 4, &peer_id1);
		let response =
			create_block_response(vec![blocks[3].clone(), blocks[2].clone(), blocks[1].clone()]);
		sync.on_block_data(&peer_id1, Some(request.clone()), response).unwrap();
		assert_eq!(sync.best_queued_number, 0);

		// Request should only contain the missing block.
		let request = get_block_request(&mut sync, FromBlock::Number(1), 1, &peer_id1);
		let response = create_block_response(vec![blocks[0].clone()]);
		sync.on_block_data(&peer_id1, Some(request), response).unwrap();
		assert_eq!(sync.best_queued_number, 4);
	}
	#[test]
	fn ancestor_search_repeat() {
		let state = AncestorSearchState::<Block>::BinarySearch(1, 3);
		assert!(handle_ancestor_search_state(&state, 2, true).is_none());
	}
}<|MERGE_RESOLUTION|>--- conflicted
+++ resolved
@@ -704,226 +704,6 @@
 			.extend(peers);
 	}
 
-<<<<<<< HEAD
-	fn justification_requests<'a>(
-		&'a mut self,
-	) -> Box<dyn Iterator<Item = (PeerId, BlockRequest<B>)> + 'a> {
-		let peers = &mut self.peers;
-		let mut matcher = self.extra_justifications.matcher();
-		Box::new(std::iter::from_fn(move || {
-			if let Some((peer, request)) = matcher.next(peers) {
-				peers
-					.get_mut(&peer)
-					.expect(
-						"`Matcher::next` guarantees the `PeerId` comes from the given peers; qed",
-					)
-					.state = PeerSyncState::DownloadingJustification(request.0);
-				let req = BlockRequest::<B> {
-					id: 0,
-					fields: BlockAttributes::JUSTIFICATION,
-					from: FromBlock::Hash(request.0),
-					direction: Direction::Ascending,
-					max: Some(1),
-				};
-				Some((peer, req))
-			} else {
-				None
-			}
-		}))
-	}
-
-	fn block_requests<'a>(
-		&'a mut self,
-	) -> Box<dyn Iterator<Item = (PeerId, BlockRequest<B>)> + 'a> {
-		if self.mode == SyncMode::Warp {
-			return Box::new(std::iter::once(self.warp_target_block_request()).flatten());
-		}
-
-		if self.allowed_requests.is_empty() || self.state_sync.is_some() {
-			return Box::new(std::iter::empty());
-		}
-
-		if self.queue_blocks.len() > MAX_IMPORTING_BLOCKS {
-			trace!(target: "sync", "Too many blocks in the queue.");
-			return Box::new(std::iter::empty());
-		}
-		let is_major_syncing = self.status().state.is_major_syncing();
-		let attrs = self.required_block_attributes();
-		let blocks = &mut self.blocks;
-		let fork_targets = &mut self.fork_targets;
-		let last_finalized =
-			std::cmp::min(self.best_queued_number, self.client.info().finalized_number);
-		let best_queued = self.best_queued_number;
-		let client = &self.client;
-		let queue = &self.queue_blocks;
-		let allowed_requests = self.allowed_requests.take();
-		let max_parallel = if is_major_syncing { 1 } else { self.max_parallel_downloads };
-		let gap_sync = &mut self.gap_sync;
-		let iter = self.peers.iter_mut().filter_map(move |(&id, peer)| {
-			if !peer.state.is_available() || !allowed_requests.contains(&id) {
-				return None;
-			}
-
-			// If our best queued is more than `MAX_BLOCKS_TO_LOOK_BACKWARDS` blocks away from the
-			// common number, the peer best number is higher than our best queued and the common
-			// number is smaller than the last finalized block number, we should do an ancestor
-			// search to find a better common block. If the queue is full we wait till all blocks
-			// are imported though.
-			if best_queued.saturating_sub(peer.common_number) > MAX_BLOCKS_TO_LOOK_BACKWARDS.into()
-				&& best_queued < peer.best_number
-				&& peer.common_number < last_finalized
-				&& queue.len() <= MAJOR_SYNC_BLOCKS.into()
-			{
-				trace!(
-					target: "sync",
-					"Peer {:?} common block {} too far behind of our best {}. Starting ancestry search.",
-					id,
-					peer.common_number,
-					best_queued,
-				);
-				let current = std::cmp::min(peer.best_number, best_queued);
-				peer.state = PeerSyncState::AncestorSearch {
-					current,
-					start: best_queued,
-					state: AncestorSearchState::ExponentialBackoff(One::one()),
-				};
-				Some((id, ancestry_request::<B>(current)))
-			} else if let Some((range, req)) = peer_block_request(
-				&id,
-				peer,
-				blocks,
-				attrs,
-				max_parallel,
-				last_finalized,
-				best_queued,
-			) {
-				peer.state = PeerSyncState::DownloadingNew(range.start);
-				trace!(
-					target: "sync",
-					"New block request for {}, (best:{}, common:{}) {:?}",
-					id,
-					peer.best_number,
-					peer.common_number,
-					req,
-				);
-				Some((id, req))
-			} else if let Some((hash, req)) =
-				fork_sync_request(&id, fork_targets, best_queued, last_finalized, attrs, |hash| {
-					if queue.contains(hash) {
-						BlockStatus::Queued
-					} else {
-						client.block_status(&BlockId::Hash(*hash)).unwrap_or(BlockStatus::Unknown)
-					}
-				}) {
-				trace!(target: "sync", "Downloading fork {:?} from {}", hash, id);
-				peer.state = PeerSyncState::DownloadingStale(hash);
-				Some((id, req))
-			} else if let Some((range, req)) = gap_sync.as_mut().and_then(|sync| {
-				peer_gap_block_request(
-					&id,
-					peer,
-					&mut sync.blocks,
-					attrs,
-					sync.target,
-					sync.best_queued_number,
-				)
-			}) {
-				peer.state = PeerSyncState::DownloadingGap(range.start);
-				trace!(
-					target: "sync",
-					"New gap block request for {}, (best:{}, common:{}) {:?}",
-					id,
-					peer.best_number,
-					peer.common_number,
-					req,
-				);
-				Some((id, req))
-			} else {
-				None
-			}
-		});
-		Box::new(iter)
-	}
-
-	fn state_request(&mut self) -> Option<(PeerId, OpaqueStateRequest)> {
-		if self.allowed_requests.is_empty() {
-			return None;
-		}
-		if (self.state_sync.is_some() || self.warp_sync.is_some())
-			&& self.peers.iter().any(|(_, peer)| peer.state == PeerSyncState::DownloadingState)
-		{
-			// Only one pending state request is allowed.
-			return None;
-		}
-		if let Some(sync) = &self.state_sync {
-			if sync.is_complete() {
-				return None;
-			}
-
-			for (id, peer) in self.peers.iter_mut() {
-				if peer.state.is_available() && peer.common_number >= sync.target_block_num() {
-					peer.state = PeerSyncState::DownloadingState;
-					let request = sync.next_request();
-					trace!(target: "sync", "New StateRequest for {}: {:?}", id, request);
-					self.allowed_requests.clear();
-					return Some((*id, OpaqueStateRequest(Box::new(request))));
-				}
-			}
-		}
-		if let Some(sync) = &self.warp_sync {
-			if sync.is_complete() {
-				return None;
-			}
-			if let (Some(request), Some(target)) =
-				(sync.next_state_request(), sync.target_block_number())
-			{
-				for (id, peer) in self.peers.iter_mut() {
-					if peer.state.is_available() && peer.best_number >= target {
-						trace!(target: "sync", "New StateRequest for {}: {:?}", id, request);
-						peer.state = PeerSyncState::DownloadingState;
-						self.allowed_requests.clear();
-						return Some((*id, OpaqueStateRequest(Box::new(request))));
-					}
-				}
-			}
-		}
-		None
-	}
-
-	fn warp_sync_request(&mut self) -> Option<(PeerId, WarpProofRequest<B>)> {
-		if let Some(sync) = &self.warp_sync {
-			if self.allowed_requests.is_empty()
-				|| sync.is_complete()
-				|| self
-					.peers
-					.iter()
-					.any(|(_, peer)| peer.state == PeerSyncState::DownloadingWarpProof)
-			{
-				// Only one pending state request is allowed.
-				return None;
-			}
-			if let Some(request) = sync.next_warp_proof_request() {
-				let mut targets: Vec<_> = self.peers.values().map(|p| p.best_number).collect();
-				if !targets.is_empty() {
-					targets.sort();
-					let median = targets[targets.len() / 2];
-					// Find a random peer that is synced as much as peer majority.
-					for (id, peer) in self.peers.iter_mut() {
-						if peer.state.is_available() && peer.best_number >= median {
-							trace!(target: "sync", "New WarpProofRequest for {}", id);
-							peer.state = PeerSyncState::DownloadingWarpProof;
-							self.allowed_requests.clear();
-							return Some((*id, request));
-						}
-					}
-				}
-			}
-		}
-		None
-	}
-
-=======
->>>>>>> 992601b0
 	fn on_block_data(
 		&mut self,
 		who: &PeerId,
@@ -1193,116 +973,13 @@
 			peer
 		} else {
 			error!(target: "sync", "💔 Called on_block_justification with a bad peer ID");
-			return Ok(OnBlockJustification::Nothing)
+			return Ok(OnBlockJustification::Nothing);
 		};
 
 		self.allowed_requests.add(&who);
 		if let PeerSyncState::DownloadingJustification(hash) = peer.state {
 			peer.state = PeerSyncState::Available;
 
-<<<<<<< HEAD
-		if let Some(peer) = self.peers.get_mut(who) {
-			if let PeerSyncState::DownloadingState = peer.state {
-				peer.state = PeerSyncState::Available;
-				self.allowed_requests.set_all();
-			}
-		}
-		let import_result = if let Some(sync) = &mut self.state_sync {
-			debug!(
-				target: "sync",
-				"Importing state data from {} with {} keys, {} proof nodes.",
-				who,
-				response.entries.len(),
-				response.proof.len(),
-			);
-			sync.import(*response)
-		} else if let Some(sync) = &mut self.warp_sync {
-			debug!(
-				target: "sync",
-				"Importing state data from {} with {} keys, {} proof nodes.",
-				who,
-				response.entries.len(),
-				response.proof.len(),
-			);
-			sync.import_state(*response)
-		} else {
-			debug!(target: "sync", "Ignored obsolete state response from {}", who);
-			return Err(BadPeer(*who, rep::NOT_REQUESTED));
-		};
-
-		match import_result {
-			state::ImportResult::Import(hash, header, state, body, justifications) => {
-				let origin = BlockOrigin::NetworkInitialSync;
-				let block = IncomingBlock {
-					hash,
-					header: Some(header),
-					body,
-					indexed_body: None,
-					justifications,
-					origin: None,
-					allow_missing_state: true,
-					import_existing: true,
-					skip_execution: self.skip_execution(),
-					state: Some(state),
-				};
-				debug!(target: "sync", "State download is complete. Import is queued");
-				Ok(OnStateData::Import(origin, block))
-			},
-			state::ImportResult::Continue => Ok(OnStateData::Continue),
-			state::ImportResult::BadResponse => {
-				debug!(target: "sync", "Bad state data received from {}", who);
-				Err(BadPeer(*who, rep::BAD_BLOCK))
-			},
-		}
-	}
-
-	fn on_warp_sync_data(&mut self, who: &PeerId, response: EncodedProof) -> Result<(), BadPeer> {
-		if let Some(peer) = self.peers.get_mut(who) {
-			if let PeerSyncState::DownloadingWarpProof = peer.state {
-				peer.state = PeerSyncState::Available;
-				self.allowed_requests.set_all();
-			}
-		}
-		let import_result = if let Some(sync) = &mut self.warp_sync {
-			debug!(
-				target: "sync",
-				"Importing warp proof data from {}, {} bytes.",
-				who,
-				response.0.len(),
-			);
-			sync.import_warp_proof(response)
-		} else {
-			debug!(target: "sync", "Ignored obsolete warp sync response from {}", who);
-			return Err(BadPeer(*who, rep::NOT_REQUESTED));
-		};
-
-		match import_result {
-			WarpProofImportResult::Success => Ok(()),
-			WarpProofImportResult::BadResponse => {
-				debug!(target: "sync", "Bad proof data received from {}", who);
-				Err(BadPeer(*who, rep::BAD_BLOCK))
-			},
-		}
-	}
-
-	fn on_block_justification(
-		&mut self,
-		who: PeerId,
-		response: BlockResponse<B>,
-	) -> Result<OnBlockJustification<B>, BadPeer> {
-		let peer = if let Some(peer) = self.peers.get_mut(&who) {
-			peer
-		} else {
-			error!(target: "sync", "💔 Called on_block_justification with a bad peer ID");
-			return Ok(OnBlockJustification::Nothing);
-		};
-
-		self.allowed_requests.add(&who);
-		if let PeerSyncState::DownloadingJustification(hash) = peer.state {
-			peer.state = PeerSyncState::Available;
-
-=======
->>>>>>> 992601b0
 			// We only request one justification at a time
 			let justification = if let Some(block) = response.blocks.into_iter().next() {
 				if hash != block.hash {
@@ -1313,11 +990,7 @@
 						hash,
 						block.hash,
 					);
-<<<<<<< HEAD
 					return Err(BadPeer(who, rep::BAD_JUSTIFICATION));
-=======
-					return Err(BadPeer(who, rep::BAD_JUSTIFICATION))
->>>>>>> 992601b0
 				}
 
 				block
@@ -1339,11 +1012,7 @@
 			if let Some((peer, hash, number, j)) =
 				self.extra_justifications.on_response(who, justification)
 			{
-<<<<<<< HEAD
 				return Ok(OnBlockJustification::Import { peer, hash, number, justifications: j });
-=======
-				return Ok(OnBlockJustification::Import { peer, hash, number, justifications: j })
->>>>>>> 992601b0
 			}
 		}
 
@@ -1693,42 +1362,6 @@
 		}
 	}
 
-<<<<<<< HEAD
-	/// Create implementation-specific block request.
-	fn create_opaque_block_request(&self, request: &BlockRequest<B>) -> OpaqueBlockRequest {
-		OpaqueBlockRequest(Box::new(schema::v1::BlockRequest {
-			fields: request.fields.to_be_u32(),
-			from_block: match request.from {
-				FromBlock::Hash(h) => Some(schema::v1::block_request::FromBlock::Hash(h.encode())),
-				FromBlock::Number(n) => {
-					Some(schema::v1::block_request::FromBlock::Number(n.encode()))
-				},
-			},
-			direction: request.direction as i32,
-			max_blocks: request.max.unwrap_or(0),
-			support_multiple_justifications: true,
-		}))
-	}
-
-	fn encode_block_request(&self, request: &OpaqueBlockRequest) -> Result<Vec<u8>, String> {
-		let request: &schema::v1::BlockRequest = request.0.downcast_ref().ok_or_else(|| {
-			"Failed to downcast opaque block response during encoding, this is an \
-				implementation bug."
-				.to_string()
-		})?;
-
-		Ok(request.encode_to_vec())
-	}
-
-	fn decode_block_response(&self, response: &[u8]) -> Result<OpaqueBlockResponse, String> {
-		let response = schema::v1::BlockResponse::decode(response)
-			.map_err(|error| format!("Failed to decode block response: {error}"))?;
-
-		Ok(OpaqueBlockResponse(Box::new(response)))
-	}
-
-=======
->>>>>>> 992601b0
 	fn block_response_into_blocks(
 		&self,
 		request: &BlockRequest<B>,
@@ -2325,10 +1958,7 @@
 	/// What is the status of the block corresponding to the given hash?
 	fn block_status(&self, hash: &B::Hash) -> Result<BlockStatus, ClientError> {
 		if self.queue_blocks.contains(hash) {
-<<<<<<< HEAD
 			return Ok(BlockStatus::Queued);
-=======
-			return Ok(BlockStatus::Queued)
 		}
 		self.client.block_status(&BlockId::Hash(*hash))
 	}
@@ -2923,7 +2553,6 @@
 	fn state_request(&mut self) -> Option<(PeerId, OpaqueStateRequest)> {
 		if self.allowed_requests.is_empty() {
 			return None
->>>>>>> 992601b0
 		}
 		if (self.state_sync.is_some() || self.warp_sync.is_some()) &&
 			self.peers.iter().any(|(_, peer)| peer.state == PeerSyncState::DownloadingState)
@@ -2968,26 +2597,12 @@
 
 	fn warp_sync_request(&mut self) -> Option<(PeerId, WarpProofRequest<B>)> {
 		if let Some(sync) = &self.warp_sync {
-			if self.allowed_requests.is_empty()
-				|| sync.is_complete()
-				|| self
-					.peers
+			if self.allowed_requests.is_empty() ||
+				sync.is_complete() ||
+				self.peers
 					.iter()
 					.any(|(_, peer)| peer.state == PeerSyncState::DownloadingWarpProof)
 			{
-<<<<<<< HEAD
-				// Only one pending warp target block request is allowed.
-				return None;
-			}
-			if let Some((target_number, request)) = sync.next_target_block_request() {
-				// Find a random peer that has a block with the target number.
-				for (id, peer) in self.peers.iter_mut() {
-					if peer.state.is_available() && peer.best_number >= target_number {
-						trace!(target: "sync", "New warp target block request for {}", id);
-						peer.state = PeerSyncState::DownloadingWarpTargetBlock;
-						self.allowed_requests.clear();
-						return Some((*id, request));
-=======
 				// Only one pending state request is allowed.
 				return None
 			}
@@ -3004,7 +2619,6 @@
 							self.allowed_requests.clear();
 							return Some((*id, request))
 						}
->>>>>>> 992601b0
 					}
 				}
 			}
