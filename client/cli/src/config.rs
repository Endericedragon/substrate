// This file is part of Substrate.

// Copyright (C) 2020-2022 Parity Technologies (UK) Ltd.
// SPDX-License-Identifier: GPL-3.0-or-later WITH Classpath-exception-2.0

// This program is free software: you can redistribute it and/or modify
// it under the terms of the GNU General Public License as published by
// the Free Software Foundation, either version 3 of the License, or
// (at your option) any later version.

// This program is distributed in the hope that it will be useful,
// but WITHOUT ANY WARRANTY; without even the implied warranty of
// MERCHANTABILITY or FITNESS FOR A PARTICULAR PURPOSE. See the
// GNU General Public License for more details.

// You should have received a copy of the GNU General Public License
// along with this program. If not, see <https://www.gnu.org/licenses/>.

//! Configuration trait for a CLI based on substrate

use crate::{
	arg_enums::Database, error::Result, DatabaseParams, ImportParams, KeystoreParams,
	NetworkParams, NodeKeyParams, OffchainWorkerParams, PruningParams, SharedParams, SubstrateCli,
};
use log::warn;
use names::{Generator, Name};
use sc_client_api::execution_extensions::ExecutionStrategies;
use sc_service::{
	config::{
		BasePath, Configuration, DatabaseSource, KeystoreConfig, NetworkConfiguration,
		NodeKeyConfig, OffchainWorkerConfig, PrometheusConfig, PruningMode, Role, RpcMethods,
		TelemetryEndpoints, TransactionPoolOptions, WasmExecutionMethod,
	},
	ChainSpec, KeepBlocks, TracingReceiver,
};
use sc_tracing::logging::LoggerBuilder;
use std::{net::SocketAddr, path::PathBuf};

/// The maximum number of characters for a node name.
pub(crate) const NODE_NAME_MAX_LENGTH: usize = 64;

/// Default sub directory to store network config.
pub(crate) const DEFAULT_NETWORK_CONFIG_PATH: &str = "network";

/// The recommended open file descriptor limit to be configured for the process.
const RECOMMENDED_OPEN_FILE_DESCRIPTOR_LIMIT: u64 = 10_000;

/// Default configuration values used by Substrate
///
/// These values will be used by [`CliConfiguration`] to set
/// default values for e.g. the listen port or the RPC port.
pub trait DefaultConfigurationValues {
	/// The port Substrate should listen on for p2p connections.
	///
	/// By default this is `30333`.
	fn p2p_listen_port() -> u16 {
		30333
	}

	/// The port Substrate should listen on for websocket connections.
	///
	/// By default this is `9944`.
	fn rpc_ws_listen_port() -> u16 {
		9944
	}

	/// The port Substrate should listen on for http connections.
	///
	/// By default this is `9933`.
	fn rpc_http_listen_port() -> u16 {
		9933
	}

	/// The port Substrate should listen on for prometheus connections.
	///
	/// By default this is `9615`.
	fn prometheus_listen_port() -> u16 {
		9615
	}
}

impl DefaultConfigurationValues for () {}

/// A trait that allows converting an object to a Configuration
pub trait CliConfiguration<DCV: DefaultConfigurationValues = ()>: Sized {
	/// Get the SharedParams for this object
	fn shared_params(&self) -> &SharedParams;

	/// Get the ImportParams for this object
	fn import_params(&self) -> Option<&ImportParams> {
		None
	}

	/// Get the PruningParams for this object
	fn pruning_params(&self) -> Option<&PruningParams> {
		self.import_params().map(|x| &x.pruning_params)
	}

	/// Get the KeystoreParams for this object
	fn keystore_params(&self) -> Option<&KeystoreParams> {
		None
	}

	/// Get the NetworkParams for this object
	fn network_params(&self) -> Option<&NetworkParams> {
		None
	}

	/// Get a reference to `OffchainWorkerParams` for this object.
	fn offchain_worker_params(&self) -> Option<&OffchainWorkerParams> {
		None
	}

	/// Get the NodeKeyParams for this object
	fn node_key_params(&self) -> Option<&NodeKeyParams> {
		self.network_params().map(|x| &x.node_key_params)
	}

	/// Get the DatabaseParams for this object
	fn database_params(&self) -> Option<&DatabaseParams> {
		self.import_params().map(|x| &x.database_params)
	}

	/// Get the base path of the configuration (if any)
	///
	/// By default this is retrieved from `SharedParams`.
	fn base_path(&self) -> Result<Option<BasePath>> {
		Ok(self.shared_params().base_path())
	}

	/// Returns `true` if the node is for development or not
	///
	/// By default this is retrieved from `SharedParams`.
	fn is_dev(&self) -> Result<bool> {
		Ok(self.shared_params().is_dev())
	}

	/// Gets the role
	///
	/// By default this is `Role::Full`.
	fn role(&self, _is_dev: bool) -> Result<Role> {
		Ok(Role::Full)
	}

	/// Get the transaction pool options
	///
	/// By default this is `TransactionPoolOptions::default()`.
	fn transaction_pool(&self) -> Result<TransactionPoolOptions> {
		Ok(Default::default())
	}

	/// Get the network configuration
	///
	/// By default this is retrieved from `NetworkParams` if it is available otherwise it creates
	/// a default `NetworkConfiguration` based on `node_name`, `client_id`, `node_key` and
	/// `net_config_dir`.
	fn network_config(
		&self,
		chain_spec: &Box<dyn ChainSpec>,
		is_dev: bool,
		is_validator: bool,
		net_config_dir: PathBuf,
		client_id: &str,
		node_name: &str,
		node_key: NodeKeyConfig,
		default_listen_port: u16,
	) -> Result<NetworkConfiguration> {
		Ok(if let Some(network_params) = self.network_params() {
			network_params.network_config(
				chain_spec,
				is_dev,
				is_validator,
				Some(net_config_dir),
				client_id,
				node_name,
				node_key,
				default_listen_port,
			)
		} else {
			NetworkConfiguration::new(node_name, client_id, node_key, Some(net_config_dir))
		})
	}

	/// Get the keystore configuration.
	///
	/// By default this is retrieved from `KeystoreParams` if it is available. Otherwise it uses
	/// `KeystoreConfig::InMemory`.
	fn keystore_config(&self, config_dir: &PathBuf) -> Result<(Option<String>, KeystoreConfig)> {
		self.keystore_params()
			.map(|x| x.keystore_config(config_dir))
			.unwrap_or_else(|| Ok((None, KeystoreConfig::InMemory)))
	}

	/// Get the database cache size.
	///
	/// By default this is retrieved from `DatabaseParams` if it is available. Otherwise its `None`.
	fn database_cache_size(&self) -> Result<Option<usize>> {
		Ok(self.database_params().map(|x| x.database_cache_size()).unwrap_or_default())
	}

	/// Get the database backend variant.
	///
	/// By default this is retrieved from `DatabaseParams` if it is available. Otherwise its `None`.
	fn database(&self) -> Result<Option<Database>> {
		Ok(self.database_params().and_then(|x| x.database()))
	}

	/// Get the database configuration object for the parameters provided
	fn database_config(
		&self,
		base_path: &PathBuf,
		cache_size: usize,
		database: Database,
		role: &Role,
	) -> Result<DatabaseSource> {
		let role_dir = match role {
			Role::Light => "light",
			Role::Full | Role::Authority => "full",
		};
		let rocksdb_path = base_path.join("db").join(role_dir);
		let paritydb_path = base_path.join("paritydb").join(role_dir);
		Ok(match database {
			Database::RocksDb => DatabaseSource::RocksDb { path: rocksdb_path, cache_size },
			Database::ParityDb => DatabaseSource::ParityDb { path: paritydb_path },
			Database::ParityDbDeprecated => {
				eprintln!(
					"WARNING: \"paritydb-experimental\" database setting is deprecated and will be removed in future releases. \
				Please update your setup to use the new value: \"paritydb\"."
				);
				DatabaseSource::ParityDb { path: paritydb_path }
			},
			Database::Auto => DatabaseSource::Auto { paritydb_path, rocksdb_path, cache_size },
		})
	}

	/// Get the trie cache maximum size.
	///
	/// By default this is retrieved from `ImportParams` if it is available. Otherwise its `0`.
	/// If `None` is returned the trie cache is disabled.
	fn trie_cache_maximum_size(&self) -> Result<Option<usize>> {
		Ok(self.import_params().map(|x| x.trie_cache_maximum_size()).unwrap_or_default())
	}

	/// Get the state pruning mode.
	///
	/// By default this is retrieved from `PruningMode` if it is available. Otherwise its
	/// `PruningMode::default()`.
	fn state_pruning(&self) -> Result<Option<PruningMode>> {
		self.pruning_params()
			.map(|x| x.state_pruning())
			.unwrap_or_else(|| Ok(Default::default()))
	}

	/// Get the block pruning mode.
	///
	/// By default this is retrieved from `block_pruning` if it is available. Otherwise its
	/// `KeepBlocks::All`.
	fn keep_blocks(&self) -> Result<KeepBlocks> {
		self.pruning_params()
			.map(|x| x.keep_blocks())
			.unwrap_or_else(|| Ok(KeepBlocks::All))
	}

	/// Get the chain ID (string).
	///
	/// By default this is retrieved from `SharedParams`.
	fn chain_id(&self, is_dev: bool) -> Result<String> {
		Ok(self.shared_params().chain_id(is_dev))
	}

	/// Get the name of the node.
	///
	/// By default a random name is generated.
	fn node_name(&self) -> Result<String> {
		Ok(generate_node_name())
	}

	/// Get the WASM execution method.
	///
	/// By default this is retrieved from `ImportParams` if it is available. Otherwise its
	/// `WasmExecutionMethod::default()`.
	fn wasm_method(&self) -> Result<WasmExecutionMethod> {
		Ok(self.import_params().map(|x| x.wasm_method()).unwrap_or_default())
	}

	/// Get the path where WASM overrides live.
	///
	/// By default this is `None`.
	fn wasm_runtime_overrides(&self) -> Option<PathBuf> {
		self.import_params().map(|x| x.wasm_runtime_overrides()).unwrap_or_default()
	}

	/// Get the execution strategies.
	///
	/// By default this is retrieved from `ImportParams` if it is available. Otherwise its
	/// `ExecutionStrategies::default()`.
	fn execution_strategies(
		&self,
		is_dev: bool,
		is_validator: bool,
	) -> Result<ExecutionStrategies> {
		Ok(self
			.import_params()
			.map(|x| x.execution_strategies(is_dev, is_validator))
			.unwrap_or_default())
	}

	/// Get the RPC HTTP address (`None` if disabled).
	///
	/// By default this is `None`.
	fn rpc_http(&self, _default_listen_port: u16) -> Result<Option<SocketAddr>> {
		Ok(None)
	}

	/// Get the RPC IPC path (`None` if disabled).
	///
	/// By default this is `None`.
	fn rpc_ipc(&self) -> Result<Option<String>> {
		Ok(None)
	}

	/// Get the RPC websocket address (`None` if disabled).
	///
	/// By default this is `None`.
	fn rpc_ws(&self, _default_listen_port: u16) -> Result<Option<SocketAddr>> {
		Ok(None)
	}

	/// Returns the RPC method set to expose.
	///
	/// By default this is `RpcMethods::Auto` (unsafe RPCs are denied iff
	/// `{rpc,ws}_external` returns true, respectively).
	fn rpc_methods(&self) -> Result<RpcMethods> {
		Ok(Default::default())
	}

	/// Get the RPC websockets maximum connections (`None` if unlimited).
	///
	/// By default this is `None`.
	fn rpc_ws_max_connections(&self) -> Result<Option<usize>> {
		Ok(None)
	}

	/// Get the RPC cors (`None` if disabled)
	///
	/// By default this is `Some(Vec::new())`.
	fn rpc_cors(&self, _is_dev: bool) -> Result<Option<Vec<String>>> {
		Ok(Some(Vec::new()))
	}

	/// Get maximum RPC payload.
	fn rpc_max_payload(&self) -> Result<Option<usize>> {
		Ok(None)
	}

	/// Get maximum RPC request payload size.
	fn rpc_max_request_size(&self) -> Result<Option<usize>> {
		Ok(None)
	}

	/// Get maximum RPC response payload size.
	fn rpc_max_response_size(&self) -> Result<Option<usize>> {
		Ok(None)
	}

	/// Get maximum WS output buffer capacity.
	fn ws_max_out_buffer_capacity(&self) -> Result<Option<usize>> {
		Ok(None)
	}

	/// Get the prometheus configuration (`None` if disabled)
	///
	/// By default this is `None`.
	fn prometheus_config(
		&self,
		_default_listen_port: u16,
		_chain_spec: &Box<dyn ChainSpec>,
	) -> Result<Option<PrometheusConfig>> {
		Ok(None)
	}

	/// Get the telemetry endpoints (if any)
	///
	/// By default this is retrieved from the chain spec loaded by `load_spec`.
	fn telemetry_endpoints(
		&self,
		chain_spec: &Box<dyn ChainSpec>,
	) -> Result<Option<TelemetryEndpoints>> {
		Ok(chain_spec.telemetry_endpoints().clone())
	}

	/// Get the default value for heap pages
	///
	/// By default this is `None`.
	fn default_heap_pages(&self) -> Result<Option<u64>> {
		Ok(None)
	}

	/// Returns an offchain worker config wrapped in `Ok(_)`
	///
	/// By default offchain workers are disabled.
	fn offchain_worker(&self, role: &Role) -> Result<OffchainWorkerConfig> {
		self.offchain_worker_params()
			.map(|x| x.offchain_worker(role))
			.unwrap_or_else(|| Ok(OffchainWorkerConfig::default()))
	}

	/// Returns `Ok(true)` if authoring should be forced
	///
	/// By default this is `false`.
	fn force_authoring(&self) -> Result<bool> {
		Ok(Default::default())
	}

	/// Returns `Ok(true)` if grandpa should be disabled
	///
	/// By default this is `false`.
	fn disable_grandpa(&self) -> Result<bool> {
		Ok(Default::default())
	}

	/// Get the development key seed from the current object
	///
	/// By default this is `None`.
	fn dev_key_seed(&self, _is_dev: bool) -> Result<Option<String>> {
		Ok(Default::default())
	}

	/// Get the tracing targets from the current object (if any)
	///
	/// By default this is retrieved from [`SharedParams`] if it is available. Otherwise its
	/// `None`.
	fn tracing_targets(&self) -> Result<Option<String>> {
		Ok(self.shared_params().tracing_targets())
	}

	/// Get the TracingReceiver value from the current object
	///
	/// By default this is retrieved from [`SharedParams`] if it is available. Otherwise its
	/// `TracingReceiver::default()`.
	fn tracing_receiver(&self) -> Result<TracingReceiver> {
		Ok(self.shared_params().tracing_receiver())
	}

	/// Get the node key from the current object
	///
	/// By default this is retrieved from `NodeKeyParams` if it is available. Otherwise its
	/// `NodeKeyConfig::default()`.
	fn node_key(&self, net_config_dir: &PathBuf) -> Result<NodeKeyConfig> {
		self.node_key_params()
			.map(|x| x.node_key(net_config_dir))
			.unwrap_or_else(|| Ok(Default::default()))
	}

	/// Get maximum runtime instances
	///
	/// By default this is `None`.
	fn max_runtime_instances(&self) -> Result<Option<usize>> {
		Ok(Default::default())
	}

	/// Get maximum different runtimes in cache
	///
	/// By default this is `2`.
	fn runtime_cache_size(&self) -> Result<u8> {
		Ok(2)
	}

	/// Activate or not the automatic announcing of blocks after import
	///
	/// By default this is `false`.
	fn announce_block(&self) -> Result<bool> {
		Ok(true)
	}

	/// Create a Configuration object from the current object
	fn create_configuration<C: SubstrateCli>(
		&self,
		cli: &C,
		tokio_handle: tokio::runtime::Handle,
	) -> Result<Configuration> {
		let is_dev = self.is_dev()?;
		let chain_id = self.chain_id(is_dev)?;
		let chain_spec = cli.load_spec(&chain_id)?;
		let base_path = self
			.base_path()?
			.unwrap_or_else(|| BasePath::from_project("", "", &C::executable_name()));
		let config_dir = base_path.config_dir(chain_spec.id());
		let net_config_dir = config_dir.join(DEFAULT_NETWORK_CONFIG_PATH);
		let client_id = C::client_id();
		let database_cache_size = self.database_cache_size()?.unwrap_or(1024);
		let database = self.database()?.unwrap_or(Database::RocksDb);
		let node_key = self.node_key(&net_config_dir)?;
		let role = self.role(is_dev)?;
		let max_runtime_instances = self.max_runtime_instances()?.unwrap_or(8);
		let is_validator = role.is_authority();
		let (keystore_remote, keystore) = self.keystore_config(&config_dir)?;
		let telemetry_endpoints = self.telemetry_endpoints(&chain_spec)?;
		let runtime_cache_size = self.runtime_cache_size()?;

		Ok(Configuration {
			impl_name: C::impl_name(),
			impl_version: C::impl_version(),
			tokio_handle,
			transaction_pool: self.transaction_pool()?,
			network: self.network_config(
				&chain_spec,
				is_dev,
				is_validator,
				net_config_dir,
				client_id.as_str(),
				self.node_name()?.as_str(),
				node_key,
				DCV::p2p_listen_port(),
			)?,
			keystore_remote,
			keystore,
			database: self.database_config(&config_dir, database_cache_size, database, &role)?,
<<<<<<< HEAD
			trie_cache_maximum_size: self.trie_cache_maximum_size()?,
			state_pruning: self.state_pruning(unsafe_pruning, &role)?,
=======
			state_cache_size: self.state_cache_size()?,
			state_cache_child_ratio: self.state_cache_child_ratio()?,
			state_pruning: self.state_pruning()?,
>>>>>>> d602397a
			keep_blocks: self.keep_blocks()?,
			wasm_method: self.wasm_method()?,
			wasm_runtime_overrides: self.wasm_runtime_overrides(),
			execution_strategies: self.execution_strategies(is_dev, is_validator)?,
			rpc_http: self.rpc_http(DCV::rpc_http_listen_port())?,
			rpc_ws: self.rpc_ws(DCV::rpc_ws_listen_port())?,
			rpc_ipc: self.rpc_ipc()?,
			rpc_methods: self.rpc_methods()?,
			rpc_ws_max_connections: self.rpc_ws_max_connections()?,
			rpc_cors: self.rpc_cors(is_dev)?,
			rpc_max_payload: self.rpc_max_payload()?,
			rpc_max_request_size: self.rpc_max_request_size()?,
			rpc_max_response_size: self.rpc_max_response_size()?,
			rpc_id_provider: None,
			rpc_max_subs_per_conn: None,
			ws_max_out_buffer_capacity: self.ws_max_out_buffer_capacity()?,
			prometheus_config: self
				.prometheus_config(DCV::prometheus_listen_port(), &chain_spec)?,
			telemetry_endpoints,
			default_heap_pages: self.default_heap_pages()?,
			offchain_worker: self.offchain_worker(&role)?,
			force_authoring: self.force_authoring()?,
			disable_grandpa: self.disable_grandpa()?,
			dev_key_seed: self.dev_key_seed(is_dev)?,
			tracing_targets: self.tracing_targets()?,
			tracing_receiver: self.tracing_receiver()?,
			chain_spec,
			max_runtime_instances,
			announce_block: self.announce_block()?,
			role,
			base_path: Some(base_path),
			informant_output_format: Default::default(),
			runtime_cache_size,
		})
	}

	/// Get the filters for the logging.
	///
	/// This should be a list of comma-separated values.
	/// Example: `foo=trace,bar=debug,baz=info`
	///
	/// By default this is retrieved from `SharedParams`.
	fn log_filters(&self) -> Result<String> {
		Ok(self.shared_params().log_filters().join(","))
	}

	/// Should the detailed log output be enabled.
	fn detailed_log_output(&self) -> Result<bool> {
		Ok(self.shared_params().detailed_log_output())
	}

	/// Is log reloading enabled?
	fn enable_log_reloading(&self) -> Result<bool> {
		Ok(self.shared_params().enable_log_reloading())
	}

	/// Should the log color output be disabled?
	fn disable_log_color(&self) -> Result<bool> {
		Ok(self.shared_params().disable_log_color())
	}

	/// Initialize substrate. This must be done only once per process.
	///
	/// This method:
	///
	/// 1. Sets the panic handler
	/// 2. Optionally customize logger/profiling
	/// 2. Initializes the logger
	/// 3. Raises the FD limit
	///
	/// The `logger_hook` closure is executed before the logger is constructed
	/// and initialized. It is useful for setting up a custom profiler.
	///
	/// Example:
	/// ```
	/// use sc_tracing::{SpanDatum, TraceEvent};
	/// struct TestProfiler;
	///
	/// impl sc_tracing::TraceHandler for TestProfiler {
	///  	fn handle_span(&self, sd: &SpanDatum) {}
	/// 		fn handle_event(&self, _event: &TraceEvent) {}
	/// };
	///
	/// fn logger_hook() -> impl FnOnce(&mut sc_cli::LoggerBuilder, &sc_service::Configuration) -> () {
	/// 	|logger_builder, config| {
	/// 			logger_builder.with_custom_profiling(Box::new(TestProfiler{}));
	/// 	}
	/// }
	/// ```
	fn init<F>(
		&self,
		support_url: &String,
		impl_version: &String,
		logger_hook: F,
		config: &Configuration,
	) -> Result<()>
	where
		F: FnOnce(&mut LoggerBuilder, &Configuration),
	{
		sp_panic_handler::set(support_url, impl_version);

		let mut logger = LoggerBuilder::new(self.log_filters()?);
		logger
			.with_log_reloading(self.enable_log_reloading()?)
			.with_detailed_output(self.detailed_log_output()?);

		if let Some(tracing_targets) = self.tracing_targets()? {
			let tracing_receiver = self.tracing_receiver()?;
			logger.with_profiling(tracing_receiver, tracing_targets);
		}

		if self.disable_log_color()? {
			logger.with_colors(false);
		}

		// Call hook for custom profiling setup.
		logger_hook(&mut logger, config);

		logger.init()?;

		if let Some(new_limit) = fdlimit::raise_fd_limit() {
			if new_limit < RECOMMENDED_OPEN_FILE_DESCRIPTOR_LIMIT {
				warn!(
					"Low open file descriptor limit configured for the process. \
					Current value: {:?}, recommended value: {:?}.",
					new_limit, RECOMMENDED_OPEN_FILE_DESCRIPTOR_LIMIT,
				);
			}
		}

		if self.import_params().map_or(false, |p| {
			#[allow(deprecated)]
			p.unsafe_pruning
		}) {
			// according to https://github.com/substrate/issues/8103;
			warn!(
				"WARNING: \"--unsafe-pruning\" CLI-flag is deprecated and has no effect. \
				In future builds it will be removed, and providing this flag will lead to an error."
			);
		}

		Ok(())
	}
}

/// Generate a valid random name for the node
pub fn generate_node_name() -> String {
	loop {
		let node_name = Generator::with_naming(Name::Numbered)
			.next()
			.expect("RNG is available on all supported platforms; qed");
		let count = node_name.chars().count();

		if count < NODE_NAME_MAX_LENGTH {
			return node_name
		}
	}
}<|MERGE_RESOLUTION|>--- conflicted
+++ resolved
@@ -516,14 +516,8 @@
 			keystore_remote,
 			keystore,
 			database: self.database_config(&config_dir, database_cache_size, database, &role)?,
-<<<<<<< HEAD
 			trie_cache_maximum_size: self.trie_cache_maximum_size()?,
-			state_pruning: self.state_pruning(unsafe_pruning, &role)?,
-=======
-			state_cache_size: self.state_cache_size()?,
-			state_cache_child_ratio: self.state_cache_child_ratio()?,
 			state_pruning: self.state_pruning()?,
->>>>>>> d602397a
 			keep_blocks: self.keep_blocks()?,
 			wasm_method: self.wasm_method()?,
 			wasm_runtime_overrides: self.wasm_runtime_overrides(),
