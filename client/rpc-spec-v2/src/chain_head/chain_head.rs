// This file is part of Substrate.

// Copyright (C) Parity Technologies (UK) Ltd.
// SPDX-License-Identifier: GPL-3.0-or-later WITH Classpath-exception-2.0

// This program is free software: you can redistribute it and/or modify
// it under the terms of the GNU General Public License as published by
// the Free Software Foundation, either version 3 of the License, or
// (at your option) any later version.

// This program is distributed in the hope that it will be useful,
// but WITHOUT ANY WARRANTY; without even the implied warranty of
// MERCHANTABILITY or FITNESS FOR A PARTICULAR PURPOSE. See the
// GNU General Public License for more details.

// You should have received a copy of the GNU General Public License
// along with this program. If not, see <https://www.gnu.org/licenses/>.

//! API implementation for `chainHead`.

use crate::{
	chain_head::{
		api::ChainHeadApiServer,
		chain_head_follow::ChainHeadFollower,
		error::Error as ChainHeadRpcError,
		event::{ChainHeadEvent, ChainHeadResult, ErrorEvent, FollowEvent, NetworkConfig},
		subscription::SubscriptionManagement,
	},
	SubscriptionTaskExecutor,
};
use codec::Encode;
use futures::future::FutureExt;
use jsonrpsee::{
	core::{async_trait, RpcResult},
	types::{SubscriptionEmptyError, SubscriptionId, SubscriptionResult},
	SubscriptionSink,
};
use log::debug;
use sc_client_api::{
	Backend, BlockBackend, BlockchainEvents, CallExecutor, ChildInfo, ExecutorProvider, StorageKey,
	StorageProvider,
};
use sp_api::CallApiAt;
use sp_blockchain::{Error as BlockChainError, HeaderBackend, HeaderMetadata};
use sp_core::{hexdisplay::HexDisplay, storage::well_known_keys, traits::CallContext, Bytes};
use sp_runtime::traits::Block as BlockT;
use std::{marker::PhantomData, sync::Arc};

pub(crate) const LOG_TARGET: &str = "rpc-spec-v2";

/// An API for chain head RPC calls.
pub struct ChainHead<BE: Backend<Block> + 'static, Block: BlockT, Client> {
	/// Substrate client.
	client: Arc<Client>,
	/// Backend of the chain.
	backend: Arc<BE>,
	/// Executor to spawn subscriptions.
	executor: SubscriptionTaskExecutor,
	/// Keep track of the pinned blocks for each subscription.
	subscriptions: Arc<SubscriptionManagement<Block, BE>>,
	/// The hexadecimal encoded hash of the genesis block.
	genesis_hash: String,
	/// The maximum number of pinned blocks allowed per connection.
	max_pinned_blocks: usize,
	/// Phantom member to pin the block type.
	_phantom: PhantomData<Block>,
}

impl<BE: Backend<Block> + 'static, Block: BlockT, Client> ChainHead<BE, Block, Client> {
	/// Create a new [`ChainHead`].
	pub fn new<GenesisHash: AsRef<[u8]>>(
		client: Arc<Client>,
		backend: Arc<BE>,
		executor: SubscriptionTaskExecutor,
		genesis_hash: GenesisHash,
		max_pinned_blocks: usize,
	) -> Self {
		let genesis_hash = format!("0x{:?}", HexDisplay::from(&genesis_hash.as_ref()));

		Self {
			client,
			backend,
			executor,
			subscriptions: Arc::new(SubscriptionManagement::new()),
			genesis_hash,
			max_pinned_blocks,
			_phantom: PhantomData,
		}
	}

	/// Accept the subscription and return the subscription ID on success.
	fn accept_subscription(
		&self,
		sink: &mut SubscriptionSink,
	) -> Result<String, SubscriptionEmptyError> {
		// The subscription must be accepted before it can provide a valid subscription ID.
		sink.accept()?;

		let Some(sub_id) = sink.subscription_id() else {
			// This can only happen if the subscription was not accepted.
			return Err(SubscriptionEmptyError)
		};

		// Get the string representation for the subscription.
		let sub_id = match sub_id {
			SubscriptionId::Num(num) => num.to_string(),
			SubscriptionId::Str(id) => id.into_owned().into(),
		};

		Ok(sub_id)
	}
}

<<<<<<< HEAD
/// Generate the initial events reported by the RPC `follow` method.
///
/// This includes the "Initialized" event followed by the in-memory
/// blocks via "NewBlock" and the "BestBlockChanged".
fn generate_initial_events<Block, BE, Client>(
	client: &Arc<Client>,
	backend: &Arc<BE>,
	handle: &SubscriptionHandle<Block, BE>,
	runtime_updates: bool,
) -> Result<Vec<FollowEvent<Block::Hash>>, SubscriptionManagementError>
where
	Block: BlockT + 'static,
	Block::Header: Unpin,
	BE: Backend<Block> + 'static,
	Client: HeaderBackend<Block> + CallApiAt<Block> + 'static,
{
	// The initialized event is the first one sent.
	let finalized_block_hash = client.info().finalized_hash;
	handle.pin_block(finalized_block_hash)?;

	let finalized_block_runtime = generate_runtime_event(
		&client,
		runtime_updates,
		&BlockId::Hash(finalized_block_hash),
		None,
	);

	let initialized_event = FollowEvent::Initialized(Initialized {
		finalized_block_hash,
		finalized_block_runtime,
		runtime_updates,
	});

	let initial_blocks = get_initial_blocks(&backend, finalized_block_hash);
	let mut in_memory_blocks = Vec::with_capacity(initial_blocks.len() + 1);

	in_memory_blocks.push(initialized_event);
	for (child, parent) in initial_blocks.into_iter() {
		handle.pin_block(child)?;

		let new_runtime = generate_runtime_event(
			&client,
			runtime_updates,
			&BlockId::Hash(child),
			Some(&BlockId::Hash(parent)),
		);

		let event = FollowEvent::NewBlock(NewBlock {
			block_hash: child,
			parent_block_hash: parent,
			new_runtime,
			runtime_updates,
		});

		in_memory_blocks.push(event);
	}

	// Generate a new best block event.
	let best_block_hash = client.info().best_hash;
	if best_block_hash != finalized_block_hash {
		let best_block = FollowEvent::BestBlockChanged(BestBlockChanged { best_block_hash });
		in_memory_blocks.push(best_block);
	};

	Ok(in_memory_blocks)
}

=======
>>>>>>> a2d4f7df
/// Parse hex-encoded string parameter as raw bytes.
///
/// If the parsing fails, the subscription is rejected.
fn parse_hex_param(
	sink: &mut SubscriptionSink,
	param: String,
) -> Result<Vec<u8>, SubscriptionEmptyError> {
	// Methods can accept empty parameters.
	if param.is_empty() {
		return Ok(Default::default())
	}

	match array_bytes::hex2bytes(&param) {
		Ok(bytes) => Ok(bytes),
		Err(_) => {
			let _ = sink.reject(ChainHeadRpcError::InvalidParam(param));
			Err(SubscriptionEmptyError)
		},
	}
}

<<<<<<< HEAD
/// Conditionally generate the runtime event of the given block.
fn generate_runtime_event<Client, Block>(
	client: &Arc<Client>,
	runtime_updates: bool,
	block: &BlockId<Block>,
	parent: Option<&BlockId<Block>>,
) -> Option<RuntimeEvent>
where
	Block: BlockT + 'static,
	Client: CallApiAt<Block> + 'static,
{
	// No runtime versions should be reported.
	if !runtime_updates {
		return None
	}

	let block_rt = match client.runtime_version_at(block) {
		Ok(rt) => rt,
		Err(err) => return Some(err.into()),
	};

	let parent = match parent {
		Some(parent) => parent,
		// Nothing to compare against, always report.
		None => return Some(RuntimeEvent::Valid(RuntimeVersionEvent { spec: block_rt })),
	};

	let parent_rt = match client.runtime_version_at(parent) {
		Ok(rt) => rt,
		Err(err) => return Some(err.into()),
	};

	// Report the runtime version change.
	if block_rt != parent_rt {
		Some(RuntimeEvent::Valid(RuntimeVersionEvent { spec: block_rt }))
	} else {
		None
	}
}

/// Get the in-memory blocks of the client, starting from the provided finalized hash.
///
/// Returns a tuple of block hash with parent hash.
fn get_initial_blocks<BE, Block>(
	backend: &Arc<BE>,
	parent_hash: Block::Hash,
) -> Vec<(Block::Hash, Block::Hash)>
where
	Block: BlockT + 'static,
	BE: Backend<Block> + 'static,
{
	let mut result = Vec::new();
	let mut next_hash = Vec::new();
	next_hash.push(parent_hash);

	while let Some(parent_hash) = next_hash.pop() {
		let Ok(blocks) = backend.blockchain().children(parent_hash) else {
			continue
		};

		for child_hash in blocks {
			result.push((child_hash, parent_hash));
			next_hash.push(child_hash);
		}
	}

	result
}

/// Submit the events from the provided stream to the RPC client
/// for as long as the `rx_stop` event was not called.
async fn submit_events<EventStream, T>(
	sink: &mut SubscriptionSink,
	mut stream: EventStream,
	rx_stop: oneshot::Receiver<()>,
) where
	EventStream: Stream<Item = T> + Unpin,
	T: Serialize,
{
	let mut stream_item = stream.next();
	let mut stop_event = rx_stop;

	while let Either::Left((Some(event), next_stop_event)) =
		futures_util::future::select(stream_item, stop_event).await
	{
		match sink.send(&event) {
			Ok(true) => {
				stream_item = stream.next();
				stop_event = next_stop_event;
			},
			// Client disconnected.
			Ok(false) => return,
			Err(_) => {
				// Failed to submit event.
				break
			},
		}
	}

	let _ = sink.send(&FollowEvent::<String>::Stop);
}

/// Generate the "NewBlock" event and potentially the "BestBlockChanged" event for
/// every notification.
fn handle_import_blocks<BE, Client, Block>(
	client: &Arc<Client>,
	handle: &SubscriptionHandle<Block, BE>,
	runtime_updates: bool,
	notification: BlockImportNotification<Block>,
) -> Result<(FollowEvent<Block::Hash>, Option<FollowEvent<Block::Hash>>), SubscriptionManagementError>
where
	BE: Backend<Block> + 'static,
	Block: BlockT + 'static,
	Client: CallApiAt<Block> + 'static,
{
	handle.pin_block(notification.hash)?;

	let new_runtime = generate_runtime_event(
		&client,
		runtime_updates,
		&BlockId::Hash(notification.hash),
		Some(&BlockId::Hash(*notification.header.parent_hash())),
	);

	// Note: `Block::Hash` will serialize to hexadecimal encoded string.
	let new_block = FollowEvent::NewBlock(NewBlock {
		block_hash: notification.hash,
		parent_block_hash: *notification.header.parent_hash(),
		new_runtime,
		runtime_updates,
	});

	if !notification.is_new_best {
		return Ok((new_block, None))
	}

	// If this is the new best block, then we need to generate two events.
	let best_block_event =
		FollowEvent::BestBlockChanged(BestBlockChanged { best_block_hash: notification.hash });

	let mut best_block_cache = handle.best_block_write();
	match *best_block_cache {
		Some(block_cache) => {
			// The RPC layer has not reported this block as best before.
			// Note: This handles the race with the finalized branch.
			if block_cache != notification.hash {
				*best_block_cache = Some(notification.hash);
				Ok((new_block, Some(best_block_event)))
			} else {
				Ok((new_block, None))
			}
		},
		None => {
			*best_block_cache = Some(notification.hash);
			Ok((new_block, Some(best_block_event)))
		},
	}
}

/// Generate the "Finalized" event and potentially the "BestBlockChanged" for
/// every notification.
fn handle_finalized_blocks<BE, Client, Block>(
	client: &Arc<Client>,
	handle: &SubscriptionHandle<Block, BE>,
	notification: FinalityNotification<Block>,
) -> Result<(FollowEvent<Block::Hash>, Option<FollowEvent<Block::Hash>>), SubscriptionManagementError>
where
	BE: Backend<Block> + 'static,
	Block: BlockT + 'static,
	Client: HeaderBackend<Block> + HeaderMetadata<Block, Error = BlockChainError> + 'static,
{
	let last_finalized = notification.hash;
	// We might not receive all new blocks reports, also pin the block here.
	handle.pin_block(last_finalized)?;

	// The tree route contains the exclusive path from the last finalized block
	// to the block reported by the notification. Ensure the finalized block is
	// properly reported to that path.
	let mut finalized_block_hashes = notification.tree_route.iter().cloned().collect::<Vec<_>>();
	finalized_block_hashes.push(last_finalized);

	let pruned_block_hashes: Vec<_> = notification.stale_heads.iter().cloned().collect();

	let finalized_event = FollowEvent::Finalized(Finalized {
		finalized_block_hashes,
		pruned_block_hashes: pruned_block_hashes.clone(),
	});

	let mut best_block_cache = handle.best_block_write();
	match *best_block_cache {
		Some(block_cache) => {
			// Check if the current best block is also reported as pruned.
			let reported_pruned = pruned_block_hashes.iter().find(|&&hash| hash == block_cache);
			if reported_pruned.is_none() {
				return Ok((finalized_event, None))
			}

			// The best block is reported as pruned. Therefore, we need to signal a new
			// best block event before submitting the finalized event.
			let best_block_hash = client.info().best_hash;
			if best_block_hash == block_cache {
				// The client doest not have any new information about the best block.
				// The information from `.info()` is updated from the DB as the last
				// step of the finalization and it should be up to date. Also, the
				// displaced nodes (list of nodes reported) should be reported with
				// an offset of 32 blocks for substrate.
				// If the info is outdated, there is nothing the RPC can do for now.
				error!(target: "rpc-spec-v2", "Client does not contain different best block");
				Ok((finalized_event, None))
			} else {
				let ancestor = sp_blockchain::lowest_common_ancestor(
					&**client,
					last_finalized,
					best_block_hash,
				)
				.map_err(|_| {
					SubscriptionManagementError::Custom("Could not find common ancestor".into())
				})?;

				// The client's best block must be a descendent of the last finalized block.
				// In other words, the lowest common ancestor must be the last finalized block.
				if ancestor.hash != last_finalized {
					return Err(SubscriptionManagementError::Custom(
						"The finalized block is not an ancestor of the best block".into(),
					))
				}

				// The RPC needs to also submit a new best block changed before the
				// finalized event.
				*best_block_cache = Some(best_block_hash);
				let best_block_event =
					FollowEvent::BestBlockChanged(BestBlockChanged { best_block_hash });
				Ok((finalized_event, Some(best_block_event)))
			}
		},
		None => Ok((finalized_event, None)),
	}
}

=======
>>>>>>> a2d4f7df
#[async_trait]
impl<BE, Block, Client> ChainHeadApiServer<Block::Hash> for ChainHead<BE, Block, Client>
where
	Block: BlockT + 'static,
	Block::Header: Unpin,
	BE: Backend<Block> + 'static,
	Client: BlockBackend<Block>
		+ ExecutorProvider<Block>
		+ HeaderBackend<Block>
		+ HeaderMetadata<Block, Error = BlockChainError>
		+ BlockchainEvents<Block>
		+ CallApiAt<Block>
		+ StorageProvider<Block, BE>
		+ 'static,
{
	fn chain_head_unstable_follow(
		&self,
		mut sink: SubscriptionSink,
		runtime_updates: bool,
	) -> SubscriptionResult {
		let sub_id = match self.accept_subscription(&mut sink) {
			Ok(sub_id) => sub_id,
			Err(err) => {
				sink.close(ChainHeadRpcError::InvalidSubscriptionID);
				return Err(err)
			},
		};
		// Keep track of the subscription.
		let Some((rx_stop, sub_handle)) = self.subscriptions.insert_subscription(sub_id.clone(), runtime_updates, self.max_pinned_blocks, self.backend.clone()) else {
			// Inserting the subscription can only fail if the JsonRPSee
			// generated a duplicate subscription ID.
			debug!(target: LOG_TARGET, "[follow][id={:?}] Subscription already accepted", sub_id);
			let _ = sink.send(&FollowEvent::<Block::Hash>::Stop);
			return Ok(())
		};
		debug!(target: LOG_TARGET, "[follow][id={:?}] Subscription accepted", sub_id);

		let subscriptions = self.subscriptions.clone();
		let backend = self.backend.clone();
		let client = self.client.clone();
		let fut = async move {
			let mut chain_head_follow = ChainHeadFollower::new(
				client,
				backend,
				sub_handle,
				runtime_updates,
				sub_id.clone(),
			);

			chain_head_follow.generate_events(sink, rx_stop).await;

			subscriptions.remove_subscription(&sub_id);
			debug!(target: LOG_TARGET, "[follow][id={:?}] Subscription removed", sub_id);
		};

		self.executor.spawn("substrate-rpc-subscription", Some("rpc"), fut.boxed());
		Ok(())
	}

	fn chain_head_unstable_body(
		&self,
		mut sink: SubscriptionSink,
		follow_subscription: String,
		hash: Block::Hash,
		_network_config: Option<NetworkConfig>,
	) -> SubscriptionResult {
		let client = self.client.clone();
		let subscriptions = self.subscriptions.clone();

		let fut = async move {
			let Some(handle) = subscriptions.get_subscription(&follow_subscription) else {
				// Invalid invalid subscription ID.
				let _ = sink.send(&ChainHeadEvent::<String>::Disjoint);
				return
			};

			// Block is not part of the subscription.
			if !handle.contains_block(&hash) {
				let _ = sink.reject(ChainHeadRpcError::InvalidBlock);
				return
			}

			let event = match client.block(hash) {
				Ok(Some(signed_block)) => {
					let extrinsics = signed_block.block.extrinsics();
					let result = format!("0x{:?}", HexDisplay::from(&extrinsics.encode()));
					ChainHeadEvent::Done(ChainHeadResult { result })
				},
				Ok(None) => {
					// The block's body was pruned. This subscription ID has become invalid.
					debug!(
						target: LOG_TARGET,
						"[body][id={:?}] Stopping subscription because hash={:?} was pruned",
						follow_subscription,
						hash
					);
					handle.stop();
					ChainHeadEvent::<String>::Disjoint
				},
				Err(error) => ChainHeadEvent::Error(ErrorEvent { error: error.to_string() }),
			};
			let _ = sink.send(&event);
		};

		self.executor.spawn("substrate-rpc-subscription", Some("rpc"), fut.boxed());
		Ok(())
	}

	fn chain_head_unstable_header(
		&self,
		follow_subscription: String,
		hash: Block::Hash,
	) -> RpcResult<Option<String>> {
		let Some(handle) = self.subscriptions.get_subscription(&follow_subscription) else {
			// Invalid invalid subscription ID.
			return Ok(None)
		};

		// Block is not part of the subscription.
		if !handle.contains_block(&hash) {
			return Err(ChainHeadRpcError::InvalidBlock.into())
		}

		self.client
			.header(hash)
			.map(|opt_header| opt_header.map(|h| format!("0x{:?}", HexDisplay::from(&h.encode()))))
			.map_err(ChainHeadRpcError::FetchBlockHeader)
			.map_err(Into::into)
	}

	fn chain_head_unstable_genesis_hash(&self) -> RpcResult<String> {
		Ok(self.genesis_hash.clone())
	}

	fn chain_head_unstable_storage(
		&self,
		mut sink: SubscriptionSink,
		follow_subscription: String,
		hash: Block::Hash,
		key: String,
		child_key: Option<String>,
		_network_config: Option<NetworkConfig>,
	) -> SubscriptionResult {
		let key = StorageKey(parse_hex_param(&mut sink, key)?);

		let child_key = child_key
			.map(|child_key| parse_hex_param(&mut sink, child_key))
			.transpose()?
			.map(ChildInfo::new_default_from_vec);

		let client = self.client.clone();
		let subscriptions = self.subscriptions.clone();

		let fut = async move {
			let Some(handle) = subscriptions.get_subscription(&follow_subscription) else {
				// Invalid invalid subscription ID.
				let _ = sink.send(&ChainHeadEvent::<String>::Disjoint);
				return
			};

			// Block is not part of the subscription.
			if !handle.contains_block(&hash) {
				let _ = sink.reject(ChainHeadRpcError::InvalidBlock);
				return
			}

			// The child key is provided, use the key to query the child trie.
			if let Some(child_key) = child_key {
				// The child key must not be prefixed with ":child_storage:" nor
				// ":child_storage:default:".
				if well_known_keys::is_default_child_storage_key(child_key.storage_key()) ||
					well_known_keys::is_child_storage_key(child_key.storage_key())
				{
					let _ = sink
						.send(&ChainHeadEvent::Done(ChainHeadResult { result: None::<String> }));
					return
				}

				let res = client
					.child_storage(hash, &child_key, &key)
					.map(|result| {
						let result =
							result.map(|storage| format!("0x{:?}", HexDisplay::from(&storage.0)));
						ChainHeadEvent::Done(ChainHeadResult { result })
					})
					.unwrap_or_else(|error| {
						ChainHeadEvent::Error(ErrorEvent { error: error.to_string() })
					});
				let _ = sink.send(&res);
				return
			}

			// The main key must not be prefixed with b":child_storage:" nor
			// b":child_storage:default:".
			if well_known_keys::is_default_child_storage_key(&key.0) ||
				well_known_keys::is_child_storage_key(&key.0)
			{
				let _ =
					sink.send(&ChainHeadEvent::Done(ChainHeadResult { result: None::<String> }));
				return
			}

			// Main root trie storage query.
			let res = client
				.storage(hash, &key)
				.map(|result| {
					let result =
						result.map(|storage| format!("0x{:?}", HexDisplay::from(&storage.0)));
					ChainHeadEvent::Done(ChainHeadResult { result })
				})
				.unwrap_or_else(|error| {
					ChainHeadEvent::Error(ErrorEvent { error: error.to_string() })
				});
			let _ = sink.send(&res);
		};

		self.executor.spawn("substrate-rpc-subscription", Some("rpc"), fut.boxed());
		Ok(())
	}

	fn chain_head_unstable_call(
		&self,
		mut sink: SubscriptionSink,
		follow_subscription: String,
		hash: Block::Hash,
		function: String,
		call_parameters: String,
		_network_config: Option<NetworkConfig>,
	) -> SubscriptionResult {
		let call_parameters = Bytes::from(parse_hex_param(&mut sink, call_parameters)?);

		let client = self.client.clone();
		let subscriptions = self.subscriptions.clone();

		let fut = async move {
			let Some(handle) = subscriptions.get_subscription(&follow_subscription) else {
				// Invalid invalid subscription ID.
				let _ = sink.send(&ChainHeadEvent::<String>::Disjoint);
				return
			};

			// Block is not part of the subscription.
			if !handle.contains_block(&hash) {
				let _ = sink.reject(ChainHeadRpcError::InvalidBlock);
				return
			}

			// Reject subscription if runtime_updates is false.
			if !handle.has_runtime_updates() {
				let _ = sink.reject(ChainHeadRpcError::InvalidParam(
					"The runtime updates flag must be set".into(),
				));
				return
			}

			let res = client
				.executor()
				.call(
					hash,
					&function,
					&call_parameters,
					client.execution_extensions().strategies().other,
					CallContext::Offchain,
				)
				.map(|result| {
					let result = format!("0x{:?}", HexDisplay::from(&result));
					ChainHeadEvent::Done(ChainHeadResult { result })
				})
				.unwrap_or_else(|error| {
					ChainHeadEvent::Error(ErrorEvent { error: error.to_string() })
				});

			let _ = sink.send(&res);
		};

		self.executor.spawn("substrate-rpc-subscription", Some("rpc"), fut.boxed());
		Ok(())
	}

	fn chain_head_unstable_unpin(
		&self,
		follow_subscription: String,
		hash: Block::Hash,
	) -> RpcResult<()> {
		let Some(handle) = self.subscriptions.get_subscription(&follow_subscription) else {
			// Invalid invalid subscription ID.
			return Ok(())
		};

		if !handle.unpin_block(&hash) {
			return Err(ChainHeadRpcError::InvalidBlock.into())
		}

		Ok(())
	}
}<|MERGE_RESOLUTION|>--- conflicted
+++ resolved
@@ -111,76 +111,6 @@
 	}
 }
 
-<<<<<<< HEAD
-/// Generate the initial events reported by the RPC `follow` method.
-///
-/// This includes the "Initialized" event followed by the in-memory
-/// blocks via "NewBlock" and the "BestBlockChanged".
-fn generate_initial_events<Block, BE, Client>(
-	client: &Arc<Client>,
-	backend: &Arc<BE>,
-	handle: &SubscriptionHandle<Block, BE>,
-	runtime_updates: bool,
-) -> Result<Vec<FollowEvent<Block::Hash>>, SubscriptionManagementError>
-where
-	Block: BlockT + 'static,
-	Block::Header: Unpin,
-	BE: Backend<Block> + 'static,
-	Client: HeaderBackend<Block> + CallApiAt<Block> + 'static,
-{
-	// The initialized event is the first one sent.
-	let finalized_block_hash = client.info().finalized_hash;
-	handle.pin_block(finalized_block_hash)?;
-
-	let finalized_block_runtime = generate_runtime_event(
-		&client,
-		runtime_updates,
-		&BlockId::Hash(finalized_block_hash),
-		None,
-	);
-
-	let initialized_event = FollowEvent::Initialized(Initialized {
-		finalized_block_hash,
-		finalized_block_runtime,
-		runtime_updates,
-	});
-
-	let initial_blocks = get_initial_blocks(&backend, finalized_block_hash);
-	let mut in_memory_blocks = Vec::with_capacity(initial_blocks.len() + 1);
-
-	in_memory_blocks.push(initialized_event);
-	for (child, parent) in initial_blocks.into_iter() {
-		handle.pin_block(child)?;
-
-		let new_runtime = generate_runtime_event(
-			&client,
-			runtime_updates,
-			&BlockId::Hash(child),
-			Some(&BlockId::Hash(parent)),
-		);
-
-		let event = FollowEvent::NewBlock(NewBlock {
-			block_hash: child,
-			parent_block_hash: parent,
-			new_runtime,
-			runtime_updates,
-		});
-
-		in_memory_blocks.push(event);
-	}
-
-	// Generate a new best block event.
-	let best_block_hash = client.info().best_hash;
-	if best_block_hash != finalized_block_hash {
-		let best_block = FollowEvent::BestBlockChanged(BestBlockChanged { best_block_hash });
-		in_memory_blocks.push(best_block);
-	};
-
-	Ok(in_memory_blocks)
-}
-
-=======
->>>>>>> a2d4f7df
 /// Parse hex-encoded string parameter as raw bytes.
 ///
 /// If the parsing fails, the subscription is rejected.
@@ -202,248 +132,6 @@
 	}
 }
 
-<<<<<<< HEAD
-/// Conditionally generate the runtime event of the given block.
-fn generate_runtime_event<Client, Block>(
-	client: &Arc<Client>,
-	runtime_updates: bool,
-	block: &BlockId<Block>,
-	parent: Option<&BlockId<Block>>,
-) -> Option<RuntimeEvent>
-where
-	Block: BlockT + 'static,
-	Client: CallApiAt<Block> + 'static,
-{
-	// No runtime versions should be reported.
-	if !runtime_updates {
-		return None
-	}
-
-	let block_rt = match client.runtime_version_at(block) {
-		Ok(rt) => rt,
-		Err(err) => return Some(err.into()),
-	};
-
-	let parent = match parent {
-		Some(parent) => parent,
-		// Nothing to compare against, always report.
-		None => return Some(RuntimeEvent::Valid(RuntimeVersionEvent { spec: block_rt })),
-	};
-
-	let parent_rt = match client.runtime_version_at(parent) {
-		Ok(rt) => rt,
-		Err(err) => return Some(err.into()),
-	};
-
-	// Report the runtime version change.
-	if block_rt != parent_rt {
-		Some(RuntimeEvent::Valid(RuntimeVersionEvent { spec: block_rt }))
-	} else {
-		None
-	}
-}
-
-/// Get the in-memory blocks of the client, starting from the provided finalized hash.
-///
-/// Returns a tuple of block hash with parent hash.
-fn get_initial_blocks<BE, Block>(
-	backend: &Arc<BE>,
-	parent_hash: Block::Hash,
-) -> Vec<(Block::Hash, Block::Hash)>
-where
-	Block: BlockT + 'static,
-	BE: Backend<Block> + 'static,
-{
-	let mut result = Vec::new();
-	let mut next_hash = Vec::new();
-	next_hash.push(parent_hash);
-
-	while let Some(parent_hash) = next_hash.pop() {
-		let Ok(blocks) = backend.blockchain().children(parent_hash) else {
-			continue
-		};
-
-		for child_hash in blocks {
-			result.push((child_hash, parent_hash));
-			next_hash.push(child_hash);
-		}
-	}
-
-	result
-}
-
-/// Submit the events from the provided stream to the RPC client
-/// for as long as the `rx_stop` event was not called.
-async fn submit_events<EventStream, T>(
-	sink: &mut SubscriptionSink,
-	mut stream: EventStream,
-	rx_stop: oneshot::Receiver<()>,
-) where
-	EventStream: Stream<Item = T> + Unpin,
-	T: Serialize,
-{
-	let mut stream_item = stream.next();
-	let mut stop_event = rx_stop;
-
-	while let Either::Left((Some(event), next_stop_event)) =
-		futures_util::future::select(stream_item, stop_event).await
-	{
-		match sink.send(&event) {
-			Ok(true) => {
-				stream_item = stream.next();
-				stop_event = next_stop_event;
-			},
-			// Client disconnected.
-			Ok(false) => return,
-			Err(_) => {
-				// Failed to submit event.
-				break
-			},
-		}
-	}
-
-	let _ = sink.send(&FollowEvent::<String>::Stop);
-}
-
-/// Generate the "NewBlock" event and potentially the "BestBlockChanged" event for
-/// every notification.
-fn handle_import_blocks<BE, Client, Block>(
-	client: &Arc<Client>,
-	handle: &SubscriptionHandle<Block, BE>,
-	runtime_updates: bool,
-	notification: BlockImportNotification<Block>,
-) -> Result<(FollowEvent<Block::Hash>, Option<FollowEvent<Block::Hash>>), SubscriptionManagementError>
-where
-	BE: Backend<Block> + 'static,
-	Block: BlockT + 'static,
-	Client: CallApiAt<Block> + 'static,
-{
-	handle.pin_block(notification.hash)?;
-
-	let new_runtime = generate_runtime_event(
-		&client,
-		runtime_updates,
-		&BlockId::Hash(notification.hash),
-		Some(&BlockId::Hash(*notification.header.parent_hash())),
-	);
-
-	// Note: `Block::Hash` will serialize to hexadecimal encoded string.
-	let new_block = FollowEvent::NewBlock(NewBlock {
-		block_hash: notification.hash,
-		parent_block_hash: *notification.header.parent_hash(),
-		new_runtime,
-		runtime_updates,
-	});
-
-	if !notification.is_new_best {
-		return Ok((new_block, None))
-	}
-
-	// If this is the new best block, then we need to generate two events.
-	let best_block_event =
-		FollowEvent::BestBlockChanged(BestBlockChanged { best_block_hash: notification.hash });
-
-	let mut best_block_cache = handle.best_block_write();
-	match *best_block_cache {
-		Some(block_cache) => {
-			// The RPC layer has not reported this block as best before.
-			// Note: This handles the race with the finalized branch.
-			if block_cache != notification.hash {
-				*best_block_cache = Some(notification.hash);
-				Ok((new_block, Some(best_block_event)))
-			} else {
-				Ok((new_block, None))
-			}
-		},
-		None => {
-			*best_block_cache = Some(notification.hash);
-			Ok((new_block, Some(best_block_event)))
-		},
-	}
-}
-
-/// Generate the "Finalized" event and potentially the "BestBlockChanged" for
-/// every notification.
-fn handle_finalized_blocks<BE, Client, Block>(
-	client: &Arc<Client>,
-	handle: &SubscriptionHandle<Block, BE>,
-	notification: FinalityNotification<Block>,
-) -> Result<(FollowEvent<Block::Hash>, Option<FollowEvent<Block::Hash>>), SubscriptionManagementError>
-where
-	BE: Backend<Block> + 'static,
-	Block: BlockT + 'static,
-	Client: HeaderBackend<Block> + HeaderMetadata<Block, Error = BlockChainError> + 'static,
-{
-	let last_finalized = notification.hash;
-	// We might not receive all new blocks reports, also pin the block here.
-	handle.pin_block(last_finalized)?;
-
-	// The tree route contains the exclusive path from the last finalized block
-	// to the block reported by the notification. Ensure the finalized block is
-	// properly reported to that path.
-	let mut finalized_block_hashes = notification.tree_route.iter().cloned().collect::<Vec<_>>();
-	finalized_block_hashes.push(last_finalized);
-
-	let pruned_block_hashes: Vec<_> = notification.stale_heads.iter().cloned().collect();
-
-	let finalized_event = FollowEvent::Finalized(Finalized {
-		finalized_block_hashes,
-		pruned_block_hashes: pruned_block_hashes.clone(),
-	});
-
-	let mut best_block_cache = handle.best_block_write();
-	match *best_block_cache {
-		Some(block_cache) => {
-			// Check if the current best block is also reported as pruned.
-			let reported_pruned = pruned_block_hashes.iter().find(|&&hash| hash == block_cache);
-			if reported_pruned.is_none() {
-				return Ok((finalized_event, None))
-			}
-
-			// The best block is reported as pruned. Therefore, we need to signal a new
-			// best block event before submitting the finalized event.
-			let best_block_hash = client.info().best_hash;
-			if best_block_hash == block_cache {
-				// The client doest not have any new information about the best block.
-				// The information from `.info()` is updated from the DB as the last
-				// step of the finalization and it should be up to date. Also, the
-				// displaced nodes (list of nodes reported) should be reported with
-				// an offset of 32 blocks for substrate.
-				// If the info is outdated, there is nothing the RPC can do for now.
-				error!(target: "rpc-spec-v2", "Client does not contain different best block");
-				Ok((finalized_event, None))
-			} else {
-				let ancestor = sp_blockchain::lowest_common_ancestor(
-					&**client,
-					last_finalized,
-					best_block_hash,
-				)
-				.map_err(|_| {
-					SubscriptionManagementError::Custom("Could not find common ancestor".into())
-				})?;
-
-				// The client's best block must be a descendent of the last finalized block.
-				// In other words, the lowest common ancestor must be the last finalized block.
-				if ancestor.hash != last_finalized {
-					return Err(SubscriptionManagementError::Custom(
-						"The finalized block is not an ancestor of the best block".into(),
-					))
-				}
-
-				// The RPC needs to also submit a new best block changed before the
-				// finalized event.
-				*best_block_cache = Some(best_block_hash);
-				let best_block_event =
-					FollowEvent::BestBlockChanged(BestBlockChanged { best_block_hash });
-				Ok((finalized_event, Some(best_block_event)))
-			}
-		},
-		None => Ok((finalized_event, None)),
-	}
-}
-
-=======
->>>>>>> a2d4f7df
 #[async_trait]
 impl<BE, Block, Client> ChainHeadApiServer<Block::Hash> for ChainHead<BE, Block, Client>
 where
