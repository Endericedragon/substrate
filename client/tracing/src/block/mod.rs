// Copyright Parity Technologies (UK) Ltd.
// This file is part of Substrate.

// Substrate is free software: you can redistribute it and/or modify
// it under the terms of the GNU General Public License as published by
// the Free Software Foundation, either version 3 of the License, or
// (at your option) any later version.

// Substrate is distributed in the hope that it will be useful,
// but WITHOUT ANY WARRANTY; without even the implied warranty of
// MERCHANTABILITY or FITNESS FOR A PARTICULAR PURPOSE.  See the
// GNU General Public License for more details.

// You should have received a copy of the GNU General Public License
// along with Substrate.  If not, see <http://www.gnu.org/licenses/>.

//! Utilities for tracing block execution

use std::{
	collections::HashMap,
	sync::{
		atomic::{AtomicU64, Ordering},
		Arc,
	},
	time::Instant,
};

use parking_lot::Mutex;
use tracing::{
	dispatcher,
	span::{Attributes, Id, Record},
	Dispatch, Level, Subscriber,
};

use crate::{SpanDatum, TraceEvent, Values};
use sc_client_api::BlockBackend;
use sp_api::{Core, Encode, Metadata, ProvideRuntimeApi};
use sp_blockchain::HeaderBackend;
use sp_core::hexdisplay::HexDisplay;
use sp_rpc::tracing::{BlockTrace, Span, TraceBlockResponse};
use sp_runtime::{
	generic::BlockId,
	traits::{Block as BlockT, Header},
};
use sp_tracing::{WASM_NAME_KEY, WASM_TARGET_KEY, WASM_TRACE_IDENTIFIER};

// Default to only pallet, frame support and state related traces
const DEFAULT_TARGETS: &str = "pallet,frame,state";
const TRACE_TARGET: &str = "block_trace";
// The name of a field required for all events.
const REQUIRED_EVENT_FIELD: &str = "method";

/// Tracing Block Result type alias
pub type TraceBlockResult<T> = Result<T, Error>;

/// Tracing Block error
#[derive(Debug, thiserror::Error)]
#[allow(missing_docs)]
#[non_exhaustive]
pub enum Error {
	#[error("Invalid block Id: {0}")]
	InvalidBlockId(#[from] sp_blockchain::Error),
	#[error("Missing block component: {0}")]
	MissingBlockComponent(String),
	#[error("Dispatch error: {0}")]
	Dispatch(String),
}

struct BlockSubscriber {
	targets: Vec<(String, Level)>,
	next_id: AtomicU64,
	spans: Mutex<HashMap<Id, SpanDatum>>,
	events: Mutex<Vec<TraceEvent>>,
}

impl BlockSubscriber {
	fn new(targets: &str) -> Self {
		let next_id = AtomicU64::new(1);
		let mut targets: Vec<_> = targets.split(',').map(crate::parse_target).collect();
		// Ensure that WASM traces are always enabled
		// Filtering happens when decoding the actual target / level
		targets.push((WASM_TRACE_IDENTIFIER.to_owned(), Level::TRACE));
		BlockSubscriber {
			targets,
			next_id,
			spans: Mutex::new(HashMap::new()),
			events: Mutex::new(Vec::new()),
		}
	}
}

impl Subscriber for BlockSubscriber {
	fn enabled(&self, metadata: &tracing::Metadata<'_>) -> bool {
		if !metadata.is_span() && metadata.fields().field(REQUIRED_EVENT_FIELD).is_none() {
			return false
		}
		for (target, level) in &self.targets {
			if metadata.level() <= level && metadata.target().starts_with(target) {
				return true
			}
		}
		false
	}

	fn new_span(&self, attrs: &Attributes<'_>) -> Id {
		let id = Id::from_u64(self.next_id.fetch_add(1, Ordering::Relaxed));
		let mut values = Values::default();
		attrs.record(&mut values);
		let parent_id = attrs.parent().cloned();
		let span = SpanDatum {
			id: id.clone(),
			parent_id,
			name: attrs.metadata().name().to_owned(),
			target: attrs.metadata().target().to_owned(),
			level: *attrs.metadata().level(),
			line: attrs.metadata().line().unwrap_or(0),
			start_time: Instant::now(),
			values,
			overall_time: Default::default(),
		};

		self.spans.lock().insert(id.clone(), span);
		id
	}

	fn record(&self, span: &Id, values: &Record<'_>) {
		let mut span_data = self.spans.lock();
		if let Some(s) = span_data.get_mut(span) {
			values.record(&mut s.values);
		}
	}

	fn record_follows_from(&self, _span: &Id, _follows: &Id) {
		// Not currently used
		unimplemented!("record_follows_from is not implemented");
	}

	fn event(&self, event: &tracing::Event<'_>) {
		let mut values = crate::Values::default();
		event.record(&mut values);
		let parent_id = event.parent().cloned();
		let trace_event = TraceEvent {
			name: event.metadata().name().to_owned(),
			target: event.metadata().target().to_owned(),
			level: *event.metadata().level(),
			values,
			parent_id,
		};
		self.events.lock().push(trace_event);
	}

	fn enter(&self, _id: &Id) {}

	fn exit(&self, _span: &Id) {}
}

/// Holds a reference to the client in order to execute the given block.
/// Records spans & events for the supplied targets (eg. "pallet,frame,state") and
/// only records events with the specified hex encoded storage key prefixes.
/// Note: if `targets` or `storage_keys` is an empty string then nothing is
/// filtered out.
pub struct BlockExecutor<Block: BlockT, Client> {
	client: Arc<Client>,
	block: Block::Hash,
	targets: Option<String>,
	storage_keys: Option<String>,
	methods: Option<String>,
}

impl<Block, Client> BlockExecutor<Block, Client>
where
	Block: BlockT + 'static,
	Client: HeaderBackend<Block>
		+ BlockBackend<Block>
		+ ProvideRuntimeApi<Block>
		+ Send
		+ Sync
		+ 'static,
	Client::Api: Metadata<Block>,
{
	/// Create a new `BlockExecutor`
	pub fn new(
		client: Arc<Client>,
		block: Block::Hash,
		targets: Option<String>,
		storage_keys: Option<String>,
		methods: Option<String>,
	) -> Self {
		Self { client, block, targets, storage_keys, methods }
	}

	/// Execute block, record all spans and events belonging to `Self::targets`
	/// and filter out events which do not have keys starting with one of the
	/// prefixes in `Self::storage_keys`.
	pub fn trace_block(&self) -> TraceBlockResult<TraceBlockResponse> {
		tracing::debug!(target: "state_tracing", "Tracing block: {}", self.block);
		// Prepare the block
		let mut header = self
			.client
			.header(self.block)
			.map_err(Error::InvalidBlockId)?
			.ok_or_else(|| Error::MissingBlockComponent("Header not found".to_string()))?;
		let extrinsics = self
			.client
			.block_body(self.block)
			.map_err(Error::InvalidBlockId)?
			.ok_or_else(|| Error::MissingBlockComponent("Extrinsics not found".to_string()))?;
		tracing::debug!(target: "state_tracing", "Found {} extrinsics", extrinsics.len());
		let parent_hash = *header.parent_hash();
		// Remove all `Seal`s as they are added by the consensus engines after building the block.
		// On import they are normally removed by the consensus engine.
		header.digest_mut().logs.retain(|d| d.as_seal().is_none());
		let block = Block::new(header, extrinsics);

		let targets = if let Some(t) = &self.targets { t } else { DEFAULT_TARGETS };
		let block_subscriber = BlockSubscriber::new(targets);
		let dispatch = Dispatch::new(block_subscriber);

		{
			let dispatcher_span = tracing::debug_span!(
				target: "state_tracing",
				"execute_block",
				extrinsics_len = block.extrinsics().len(),
			);
			let _guard = dispatcher_span.enter();
			if let Err(e) = dispatcher::with_default(&dispatch, || {
				let span = tracing::info_span!(target: TRACE_TARGET, "trace_block");
				let _enter = span.enter();
				self.client.runtime_api().execute_block(parent_hash, block)
			}) {
				return Err(Error::Dispatch(format!(
					"Failed to collect traces and execute block: {}",
					e
				)))
			}
		}

		let block_subscriber = dispatch.downcast_ref::<BlockSubscriber>().ok_or_else(|| {
			Error::Dispatch(
				"Cannot downcast Dispatch to BlockSubscriber after tracing block".to_string(),
			)
		})?;
		let spans: Vec<_> = block_subscriber
			.spans
			.lock()
			.drain()
			// Patch wasm identifiers
			.filter_map(|(_, s)| patch_and_filter(s, targets))
			.collect();
		let events: Vec<_> = block_subscriber
			.events
			.lock()
			.drain(..)
			.filter(|e| {
				self.storage_keys
					.as_ref()
					.map(|keys| event_values_filter(e, "key", keys))
					.unwrap_or(false)
			})
			.filter(|e| {
				self.methods
					.as_ref()
					.map(|methods| event_values_filter(e, "method", methods))
					.unwrap_or(false)
			})
			.map(|s| s.into())
			.collect();
		tracing::debug!(target: "state_tracing", "Captured {} spans and {} events", spans.len(), events.len());

<<<<<<< HEAD
		Ok(TraceBlockResponse::BlockTrace(BlockTrace {
			block_hash: block_id_as_string(BlockId::<Block>::Hash(self.block)),
			parent_hash: block_id_as_string(parent_id),
			tracing_targets: targets.to_string(),
			storage_keys: self.storage_keys.clone().unwrap_or_default(),
			methods: self.methods.clone().unwrap_or_default(),
			spans,
			events,
		}))
=======
		let approx_payload_size = BASE_PAYLOAD + events.len() * AVG_EVENT + spans.len() * AVG_SPAN;
		let response = if approx_payload_size > self.rpc_max_payload {
			TraceBlockResponse::TraceError(TraceError {
				error: "Payload likely exceeds max payload size of RPC server.".to_string(),
			})
		} else {
			TraceBlockResponse::BlockTrace(BlockTrace {
				block_hash: block_id_as_string(BlockId::<Block>::Hash(self.block)),
				parent_hash: block_id_as_string(BlockId::<Block>::Hash(parent_hash)),
				tracing_targets: targets.to_string(),
				storage_keys: self.storage_keys.clone().unwrap_or_default(),
				methods: self.methods.clone().unwrap_or_default(),
				spans,
				events,
			})
		};

		Ok(response)
>>>>>>> f8a1dd4c
	}
}

fn event_values_filter(event: &TraceEvent, filter_kind: &str, values: &str) -> bool {
	event
		.values
		.string_values
		.get(filter_kind)
		.map(|value| check_target(values, value, &event.level))
		.unwrap_or(false)
}

/// Filter out spans that do not match our targets and if the span is from WASM update its `name`
/// and `target` fields to the WASM values for those fields.
// The `tracing` crate requires trace metadata to be static. This does not work for wasm code in
// substrate, as it is regularly updated with new code from on-chain events. The workaround for this
// is for substrate's WASM tracing wrappers to put the `name` and `target` data in the `values` map
// (normally they would be in the static metadata assembled at compile time). Here, if a special
// WASM `name` or `target` key is found in the `values` we remove it and put the key value pair in
// the span's metadata, making it consistent with spans that come from native code.
fn patch_and_filter(mut span: SpanDatum, targets: &str) -> Option<Span> {
	if span.name == WASM_TRACE_IDENTIFIER {
		span.values.bool_values.insert("wasm".to_owned(), true);
		if let Some(n) = span.values.string_values.remove(WASM_NAME_KEY) {
			span.name = n;
		}
		if let Some(t) = span.values.string_values.remove(WASM_TARGET_KEY) {
			span.target = t;
		}
		if !check_target(targets, &span.target, &span.level) {
			return None
		}
	}
	Some(span.into())
}

/// Check if a `target` matches any `targets` by prefix
fn check_target(targets: &str, target: &str, level: &Level) -> bool {
	for (t, l) in targets.split(',').map(crate::parse_target) {
		if target.starts_with(t.as_str()) && level <= &l {
			return true
		}
	}
	false
}

fn block_id_as_string<T: BlockT>(block_id: BlockId<T>) -> String {
	match block_id {
		BlockId::Hash(h) => HexDisplay::from(&h.encode()).to_string(),
		BlockId::Number(n) => HexDisplay::from(&n.encode()).to_string(),
	}
}<|MERGE_RESOLUTION|>--- conflicted
+++ resolved
@@ -267,7 +267,6 @@
 			.collect();
 		tracing::debug!(target: "state_tracing", "Captured {} spans and {} events", spans.len(), events.len());
 
-<<<<<<< HEAD
 		Ok(TraceBlockResponse::BlockTrace(BlockTrace {
 			block_hash: block_id_as_string(BlockId::<Block>::Hash(self.block)),
 			parent_hash: block_id_as_string(parent_id),
@@ -277,26 +276,6 @@
 			spans,
 			events,
 		}))
-=======
-		let approx_payload_size = BASE_PAYLOAD + events.len() * AVG_EVENT + spans.len() * AVG_SPAN;
-		let response = if approx_payload_size > self.rpc_max_payload {
-			TraceBlockResponse::TraceError(TraceError {
-				error: "Payload likely exceeds max payload size of RPC server.".to_string(),
-			})
-		} else {
-			TraceBlockResponse::BlockTrace(BlockTrace {
-				block_hash: block_id_as_string(BlockId::<Block>::Hash(self.block)),
-				parent_hash: block_id_as_string(BlockId::<Block>::Hash(parent_hash)),
-				tracing_targets: targets.to_string(),
-				storage_keys: self.storage_keys.clone().unwrap_or_default(),
-				methods: self.methods.clone().unwrap_or_default(),
-				spans,
-				events,
-			})
-		};
-
-		Ok(response)
->>>>>>> f8a1dd4c
 	}
 }
 
