// Copyright 2021 Parity Technologies (UK) Ltd.
// This file is part of Substrate.

// Substrate is free software: you can redistribute it and/or modify
// it under the terms of the GNU General Public License as published by
// the Free Software Foundation, either version 3 of the License, or
// (at your option) any later version.

// Substrate is distributed in the hope that it will be useful,
// but WITHOUT ANY WARRANTY; without even the implied warranty of
// MERCHANTABILITY or FITNESS FOR A PARTICULAR PURPOSE.  See the
// GNU General Public License for more details.

// You should have received a copy of the GNU General Public License
// along with Substrate.  If not, see <http://www.gnu.org/licenses/>.

//! Utilities for tracing block execution

use std::{
	collections::HashMap,
	sync::{
		atomic::{AtomicU64, Ordering},
		Arc,
	},
	time::Instant,
};

use parking_lot::Mutex;
use tracing::{
	dispatcher,
	span::{Attributes, Id, Record},
	Dispatch, Level, Subscriber,
};

use crate::{SpanDatum, TraceEvent, Values};
use sc_client_api::BlockBackend;
use sp_api::{Core, Encode, Metadata, ProvideRuntimeApi};
use sp_blockchain::HeaderBackend;
use sp_core::hexdisplay::HexDisplay;
use sp_rpc::tracing::{BlockTrace, Span, TraceBlockResponse};
use sp_runtime::{
	generic::BlockId,
	traits::{Block as BlockT, Header},
};
use sp_tracing::{WASM_NAME_KEY, WASM_TARGET_KEY, WASM_TRACE_IDENTIFIER};

// Default to only pallet, frame support and state related traces
const DEFAULT_TARGETS: &str = "pallet,frame,state";
const TRACE_TARGET: &str = "block_trace";
// The name of a field required for all events.
const REQUIRED_EVENT_FIELD: &str = "method";

/// Tracing Block Result type alias
pub type TraceBlockResult<T> = Result<T, Error>;

/// Tracing Block error
#[derive(Debug, thiserror::Error)]
#[allow(missing_docs)]
#[non_exhaustive]
pub enum Error {
	#[error("Invalid block Id: {0}")]
	InvalidBlockId(#[from] sp_blockchain::Error),
	#[error("Missing block component: {0}")]
	MissingBlockComponent(String),
	#[error("Dispatch error: {0}")]
	Dispatch(String),
}

struct BlockSubscriber {
	targets: Vec<(String, Level)>,
	next_id: AtomicU64,
	spans: Mutex<HashMap<Id, SpanDatum>>,
	events: Mutex<Vec<TraceEvent>>,
}

impl BlockSubscriber {
	fn new(targets: &str) -> Self {
		let next_id = AtomicU64::new(1);
		let mut targets: Vec<_> = targets.split(',').map(crate::parse_target).collect();
		// Ensure that WASM traces are always enabled
		// Filtering happens when decoding the actual target / level
		targets.push((WASM_TRACE_IDENTIFIER.to_owned(), Level::TRACE));
		BlockSubscriber {
			targets,
			next_id,
			spans: Mutex::new(HashMap::new()),
			events: Mutex::new(Vec::new()),
		}
	}
}

impl Subscriber for BlockSubscriber {
	fn enabled(&self, metadata: &tracing::Metadata<'_>) -> bool {
		if !metadata.is_span() && metadata.fields().field(REQUIRED_EVENT_FIELD).is_none() {
			return false
		}
		for (target, level) in &self.targets {
			if metadata.level() <= level && metadata.target().starts_with(target) {
				return true
			}
		}
		false
	}

	fn new_span(&self, attrs: &Attributes<'_>) -> Id {
		let id = Id::from_u64(self.next_id.fetch_add(1, Ordering::Relaxed));
		let mut values = Values::default();
		attrs.record(&mut values);
		let parent_id = attrs.parent().cloned();
		let span = SpanDatum {
			id: id.clone(),
			parent_id,
			name: attrs.metadata().name().to_owned(),
			target: attrs.metadata().target().to_owned(),
			level: *attrs.metadata().level(),
			line: attrs.metadata().line().unwrap_or(0),
			start_time: Instant::now(),
			values,
			overall_time: Default::default(),
		};

		self.spans.lock().insert(id.clone(), span);
		id
	}

	fn record(&self, span: &Id, values: &Record<'_>) {
		let mut span_data = self.spans.lock();
		if let Some(s) = span_data.get_mut(span) {
			values.record(&mut s.values);
		}
	}

	fn record_follows_from(&self, _span: &Id, _follows: &Id) {
		// Not currently used
		unimplemented!("record_follows_from is not implemented");
	}

	fn event(&self, event: &tracing::Event<'_>) {
		let mut values = crate::Values::default();
		event.record(&mut values);
		let parent_id = event.parent().cloned();
		let trace_event = TraceEvent {
			name: event.metadata().name().to_owned(),
			target: event.metadata().target().to_owned(),
			level: *event.metadata().level(),
			values,
			parent_id,
		};
		self.events.lock().push(trace_event);
	}

	fn enter(&self, _id: &Id) {}

	fn exit(&self, _span: &Id) {}
}

/// Holds a reference to the client in order to execute the given block.
/// Records spans & events for the supplied targets (eg. "pallet,frame,state") and
/// only records events with the specified hex encoded storage key prefixes.
/// Note: if `targets` or `storage_keys` is an empty string then nothing is
/// filtered out.
pub struct BlockExecutor<Block: BlockT, Client> {
	client: Arc<Client>,
	block: Block::Hash,
	targets: Option<String>,
	storage_keys: Option<String>,
	methods: Option<String>,
}

impl<Block, Client> BlockExecutor<Block, Client>
where
	Block: BlockT + 'static,
	Client: HeaderBackend<Block>
		+ BlockBackend<Block>
		+ ProvideRuntimeApi<Block>
		+ Send
		+ Sync
		+ 'static,
	Client::Api: Metadata<Block>,
{
	/// Create a new `BlockExecutor`
	pub fn new(
		client: Arc<Client>,
		block: Block::Hash,
		targets: Option<String>,
		storage_keys: Option<String>,
		methods: Option<String>,
	) -> Self {
		Self { client, block, targets, storage_keys, methods }
	}

	/// Execute block, record all spans and events belonging to `Self::targets`
	/// and filter out events which do not have keys starting with one of the
	/// prefixes in `Self::storage_keys`.
	pub fn trace_block(&self) -> TraceBlockResult<TraceBlockResponse> {
		tracing::debug!(target: "state_tracing", "Tracing block: {}", self.block);
		// Prepare the block
		let mut header = self
			.client
			.header(self.block)
			.map_err(Error::InvalidBlockId)?
			.ok_or_else(|| Error::MissingBlockComponent("Header not found".to_string()))?;
		let extrinsics = self
			.client
			.block_body(self.block)
			.map_err(Error::InvalidBlockId)?
			.ok_or_else(|| Error::MissingBlockComponent("Extrinsics not found".to_string()))?;
		tracing::debug!(target: "state_tracing", "Found {} extrinsics", extrinsics.len());
		let parent_hash = *header.parent_hash();
		let parent_id = BlockId::Hash(parent_hash);
		// Remove all `Seal`s as they are added by the consensus engines after building the block.
		// On import they are normally removed by the consensus engine.
		header.digest_mut().logs.retain(|d| d.as_seal().is_none());
		let block = Block::new(header, extrinsics);

		let targets = if let Some(t) = &self.targets { t } else { DEFAULT_TARGETS };
		let block_subscriber = BlockSubscriber::new(targets);
		let dispatch = Dispatch::new(block_subscriber);

		{
			let dispatcher_span = tracing::debug_span!(
				target: "state_tracing",
				"execute_block",
				extrinsics_len = block.extrinsics().len(),
			);
			let _guard = dispatcher_span.enter();
			if let Err(e) = dispatcher::with_default(&dispatch, || {
				let span = tracing::info_span!(target: TRACE_TARGET, "trace_block");
				let _enter = span.enter();
				self.client.runtime_api().execute_block(&parent_id, block)
			}) {
				return Err(Error::Dispatch(format!(
					"Failed to collect traces and execute block: {}",
					e
				)))
			}
		}

		let block_subscriber = dispatch.downcast_ref::<BlockSubscriber>().ok_or_else(|| {
			Error::Dispatch(
				"Cannot downcast Dispatch to BlockSubscriber after tracing block".to_string(),
			)
		})?;
		let spans: Vec<_> = block_subscriber
			.spans
			.lock()
			.drain()
			// Patch wasm identifiers
			.filter_map(|(_, s)| patch_and_filter(s, targets))
			.collect();
		let events: Vec<_> = block_subscriber
			.events
			.lock()
			.drain(..)
			.filter(|e| {
				self.storage_keys
					.as_ref()
					.map(|keys| event_values_filter(e, "key", keys))
					.unwrap_or(false)
			})
			.filter(|e| {
				self.methods
					.as_ref()
					.map(|methods| event_values_filter(e, "method", methods))
					.unwrap_or(false)
			})
			.map(|s| s.into())
			.collect();
		tracing::debug!(target: "state_tracing", "Captured {} spans and {} events", spans.len(), events.len());

<<<<<<< HEAD
		let response = TraceBlockResponse::BlockTrace(BlockTrace {
			block_hash: block_id_as_string(id),
			parent_hash: block_id_as_string(parent_id),
			tracing_targets: targets.to_string(),
			storage_keys: self.storage_keys.clone().unwrap_or_default(),
			methods: self.methods.clone().unwrap_or_default(),
			spans,
			events,
		});
=======
		let approx_payload_size = BASE_PAYLOAD + events.len() * AVG_EVENT + spans.len() * AVG_SPAN;
		let response = if approx_payload_size > self.rpc_max_payload {
			TraceBlockResponse::TraceError(TraceError {
				error: "Payload likely exceeds max payload size of RPC server.".to_string(),
			})
		} else {
			TraceBlockResponse::BlockTrace(BlockTrace {
				block_hash: block_id_as_string(BlockId::<Block>::Hash(self.block)),
				parent_hash: block_id_as_string(parent_id),
				tracing_targets: targets.to_string(),
				storage_keys: self.storage_keys.clone().unwrap_or_default(),
				methods: self.methods.clone().unwrap_or_default(),
				spans,
				events,
			})
		};
>>>>>>> cbd8f1b5

		Ok(response)
	}
}

fn event_values_filter(event: &TraceEvent, filter_kind: &str, values: &str) -> bool {
	event
		.values
		.string_values
		.get(filter_kind)
		.map(|value| check_target(values, value, &event.level))
		.unwrap_or(false)
}

/// Filter out spans that do not match our targets and if the span is from WASM update its `name`
/// and `target` fields to the WASM values for those fields.
// The `tracing` crate requires trace metadata to be static. This does not work for wasm code in
// substrate, as it is regularly updated with new code from on-chain events. The workaround for this
// is for substrate's WASM tracing wrappers to put the `name` and `target` data in the `values` map
// (normally they would be in the static metadata assembled at compile time). Here, if a special
// WASM `name` or `target` key is found in the `values` we remove it and put the key value pair in
// the span's metadata, making it consistent with spans that come from native code.
fn patch_and_filter(mut span: SpanDatum, targets: &str) -> Option<Span> {
	if span.name == WASM_TRACE_IDENTIFIER {
		span.values.bool_values.insert("wasm".to_owned(), true);
		if let Some(n) = span.values.string_values.remove(WASM_NAME_KEY) {
			span.name = n;
		}
		if let Some(t) = span.values.string_values.remove(WASM_TARGET_KEY) {
			span.target = t;
		}
		if !check_target(targets, &span.target, &span.level) {
			return None
		}
	}
	Some(span.into())
}

/// Check if a `target` matches any `targets` by prefix
fn check_target(targets: &str, target: &str, level: &Level) -> bool {
	for (t, l) in targets.split(',').map(crate::parse_target) {
		if target.starts_with(t.as_str()) && level <= &l {
			return true
		}
	}
	false
}

fn block_id_as_string<T: BlockT>(block_id: BlockId<T>) -> String {
	match block_id {
		BlockId::Hash(h) => HexDisplay::from(&h.encode()).to_string(),
		BlockId::Number(n) => HexDisplay::from(&n.encode()).to_string(),
	}
}<|MERGE_RESOLUTION|>--- conflicted
+++ resolved
@@ -268,36 +268,15 @@
 			.collect();
 		tracing::debug!(target: "state_tracing", "Captured {} spans and {} events", spans.len(), events.len());
 
-<<<<<<< HEAD
-		let response = TraceBlockResponse::BlockTrace(BlockTrace {
-			block_hash: block_id_as_string(id),
+		Ok(TraceBlockResponse::BlockTrace(BlockTrace {
+			block_hash: block_id_as_string(BlockId::<Block>::Hash(self.block)),
 			parent_hash: block_id_as_string(parent_id),
 			tracing_targets: targets.to_string(),
 			storage_keys: self.storage_keys.clone().unwrap_or_default(),
 			methods: self.methods.clone().unwrap_or_default(),
 			spans,
 			events,
-		});
-=======
-		let approx_payload_size = BASE_PAYLOAD + events.len() * AVG_EVENT + spans.len() * AVG_SPAN;
-		let response = if approx_payload_size > self.rpc_max_payload {
-			TraceBlockResponse::TraceError(TraceError {
-				error: "Payload likely exceeds max payload size of RPC server.".to_string(),
-			})
-		} else {
-			TraceBlockResponse::BlockTrace(BlockTrace {
-				block_hash: block_id_as_string(BlockId::<Block>::Hash(self.block)),
-				parent_hash: block_id_as_string(parent_id),
-				tracing_targets: targets.to_string(),
-				storage_keys: self.storage_keys.clone().unwrap_or_default(),
-				methods: self.methods.clone().unwrap_or_default(),
-				spans,
-				events,
-			})
-		};
->>>>>>> cbd8f1b5
-
-		Ok(response)
+		}))
 	}
 }
 
