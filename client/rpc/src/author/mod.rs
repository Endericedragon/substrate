// This file is part of Substrate.

// Copyright (C) 2017-2022 Parity Technologies (UK) Ltd.
// SPDX-License-Identifier: GPL-3.0-or-later WITH Classpath-exception-2.0

// This program is free software: you can redistribute it and/or modify
// it under the terms of the GNU General Public License as published by
// the Free Software Foundation, either version 3 of the License, or
// (at your option) any later version.

// This program is distributed in the hope that it will be useful,
// but WITHOUT ANY WARRANTY; without even the implied warranty of
// MERCHANTABILITY or FITNESS FOR A PARTICULAR PURPOSE. See the
// GNU General Public License for more details.

// You should have received a copy of the GNU General Public License
// along with this program. If not, see <https://www.gnu.org/licenses/>.

//! Substrate block-author/full-node API.

#[cfg(test)]
mod tests;

use std::sync::Arc;

use crate::SubscriptionTaskExecutor;

use codec::{Decode, Encode};
<<<<<<< HEAD
use futures::{
	future::{FutureExt, TryFutureExt},
	SinkExt, StreamExt as _,
	channel::oneshot,
=======
use futures::{FutureExt, TryFutureExt};
use jsonrpsee::{
	core::{async_trait, Error as JsonRpseeError, RpcResult},
	types::SubscriptionResult,
	SubscriptionSink,
>>>>>>> 2a636e26
};
use sc_rpc_api::DenyUnsafe;
use sc_utils::mpsc::TracingUnboundedSender;
use sc_transaction_pool_api::{
	error::IntoPoolError, BlockHash, InPoolTransaction, TransactionFor, TransactionPool,
	TransactionSource, TxHash,
};
use sp_api::ProvideRuntimeApi;
use sp_blockchain::HeaderBackend;
use sp_core::Bytes;
use sp_keystore::{SyncCryptoStore, SyncCryptoStorePtr};
use sp_runtime::{generic, traits::Block as BlockT};
use sp_session::SessionKeys;

use self::error::{Error, Result};
/// Re-export the API for backward compatibility.
pub use sc_rpc_api::author::*;

use crate::system::Request;

/// Authoring API
pub struct Author<P: TransactionPool + Sync + Send + 'static, Client> {
	/// Substrate client
	client: Arc<Client>,
	/// Transactions pool
	pool: Arc<P>,
	/// The key store.
	keystore: SyncCryptoStorePtr,
	/// Whether to deny unsafe calls
	deny_unsafe: DenyUnsafe,
<<<<<<< HEAD
	network: TracingUnboundedSender<Request<P::Block>>,
=======
	/// Executor to spawn subscriptions.
	executor: SubscriptionTaskExecutor,
>>>>>>> 2a636e26
}

impl<P, Client> Author<P, Client>
where
	P: TransactionPool + Sync + Send + 'static,
{
	/// Create new instance of Authoring API.
	pub fn new(
		client: Arc<Client>,
		pool: Arc<P>,
		keystore: SyncCryptoStorePtr,
		network: TracingUnboundedSender<Request<P::Block>>,
		deny_unsafe: DenyUnsafe,
		executor: SubscriptionTaskExecutor,
	) -> Self {
<<<<<<< HEAD
		Author { client, pool, subscriptions, keystore, network, deny_unsafe }
=======
		Author { client, pool, keystore, deny_unsafe, executor }
>>>>>>> 2a636e26
	}
}

/// Currently we treat all RPC transactions as externals.
///
/// Possibly in the future we could allow opt-in for special treatment
/// of such transactions, so that the block authors can inject
/// some unique transactions via RPC and have them included in the pool.
const TX_SOURCE: TransactionSource = TransactionSource::External;

#[async_trait]
impl<P, Client> AuthorApiServer<TxHash<P>, BlockHash<P>> for Author<P, Client>
where
	P: TransactionPool + Sync + Send + 'static,
	Client: HeaderBackend<P::Block> + ProvideRuntimeApi<P::Block> + Send + Sync + 'static,
	Client::Api: SessionKeys<P::Block>,
	P::Hash: Unpin,
	<P::Block as BlockT>::Hash: Unpin,
{
	async fn submit_extrinsic(&self, ext: Bytes) -> RpcResult<TxHash<P>> {
		let xt = match Decode::decode(&mut &ext[..]) {
			Ok(xt) => xt,
			Err(err) => return Err(Error::Client(Box::new(err)).into()),
		};
		let best_block_hash = self.client.info().best_hash;
		self.pool
			.submit_one(&generic::BlockId::hash(best_block_hash), TX_SOURCE, xt)
			.await
			.map_err(|e| {
				e.into_pool_error()
					.map(|e| Error::Pool(e))
					.unwrap_or_else(|e| Error::Verification(Box::new(e)))
					.into()
			})
	}

	fn insert_key(&self, key_type: String, suri: String, public: Bytes) -> RpcResult<()> {
		self.deny_unsafe.check_if_safe()?;

		let key_type = key_type.as_str().try_into().map_err(|_| Error::BadKeyType)?;
		SyncCryptoStore::insert_unknown(&*self.keystore, key_type, &suri, &public[..])
			.map_err(|_| Error::KeyStoreUnavailable)?;
		Ok(())
	}

	fn rotate_keys(&self) -> RpcResult<Bytes> {
		self.deny_unsafe.check_if_safe()?;

		let best_block_hash = self.client.info().best_hash;
		self.client
			.runtime_api()
			.generate_session_keys(&generic::BlockId::Hash(best_block_hash), None)
			.map(Into::into)
			.map_err(|api_err| Error::Client(Box::new(api_err)).into())
	}

	fn has_session_keys(&self, session_keys: Bytes) -> RpcResult<bool> {
		self.deny_unsafe.check_if_safe()?;

		let best_block_hash = self.client.info().best_hash;
		let keys = self
			.client
			.runtime_api()
			.decode_session_keys(&generic::BlockId::Hash(best_block_hash), session_keys.to_vec())
			.map_err(|e| Error::Client(Box::new(e)))?
			.ok_or(Error::InvalidSessionKeys)?;

		Ok(SyncCryptoStore::has_keys(&*self.keystore, &keys))
	}

	fn has_key(&self, public_key: Bytes, key_type: String) -> RpcResult<bool> {
		self.deny_unsafe.check_if_safe()?;

		let key_type = key_type.as_str().try_into().map_err(|_| Error::BadKeyType)?;
		Ok(SyncCryptoStore::has_keys(&*self.keystore, &[(public_key.to_vec(), key_type)]))
	}

<<<<<<< HEAD
	fn submit_extrinsic(&self, ext: Bytes) -> FutureResult<TxHash<P>> {
		let xt = match Decode::decode(&mut &ext[..]) {
			Ok(xt) => xt,
			Err(err) => return async move { Err(err.into()) }.boxed(),
		};
		let best_block_hash = self.client.info().best_hash;

		self.pool
			.submit_one(&generic::BlockId::hash(best_block_hash), TX_SOURCE, xt)
			.map_err(|e| {
				e.into_pool_error()
					.map(Into::into)
					.unwrap_or_else(|e| error::Error::Verification(Box::new(e)).into())
			})
			.boxed()
	}

	fn mix_extrinsic(&self, ext: Bytes) -> FutureResult<()> {
		let (tx, rx) = oneshot::channel();
		let _ = self.network.unbounded_send(Request::SendToMixnet(ext.to_vec(), tx));
		async move {
			match rx.await {
				Ok(Ok(())) => Ok(()),
				Ok(Err(e)) => Err(error::Error::Network(Box::new(e))),
				Err(e) => Err(error::Error::Network(Box::new(e))),
			}
		}
		.boxed()
	}

	fn pending_extrinsics(&self) -> Result<Vec<Bytes>> {
=======
	fn pending_extrinsics(&self) -> RpcResult<Vec<Bytes>> {
>>>>>>> 2a636e26
		Ok(self.pool.ready().map(|tx| tx.data().encode().into()).collect())
	}

	fn remove_extrinsic(
		&self,
		bytes_or_hash: Vec<hash::ExtrinsicOrHash<TxHash<P>>>,
	) -> RpcResult<Vec<TxHash<P>>> {
		self.deny_unsafe.check_if_safe()?;
		let hashes = bytes_or_hash
			.into_iter()
			.map(|x| match x {
				hash::ExtrinsicOrHash::Hash(h) => Ok(h),
				hash::ExtrinsicOrHash::Extrinsic(bytes) => {
					let xt = Decode::decode(&mut &bytes[..])?;
					Ok(self.pool.hash_of(&xt))
				},
			})
			.collect::<Result<Vec<_>>>()?;

		Ok(self
			.pool
			.remove_invalid(&hashes)
			.into_iter()
			.map(|tx| tx.hash().clone())
			.collect())
	}

	fn watch_extrinsic(&self, mut sink: SubscriptionSink, xt: Bytes) -> SubscriptionResult {
		let best_block_hash = self.client.info().best_hash;
		let dxt = match TransactionFor::<P>::decode(&mut &xt[..]).map_err(|e| Error::from(e)) {
			Ok(dxt) => dxt,
			Err(e) => {
				let _ = sink.reject(JsonRpseeError::from(e));
				return Ok(())
			},
		};

		let submit = self
			.pool
			.submit_and_watch(&generic::BlockId::hash(best_block_hash), TX_SOURCE, dxt)
			.map_err(|e| {
				e.into_pool_error()
					.map(error::Error::from)
					.unwrap_or_else(|e| error::Error::Verification(Box::new(e)))
			});

		let fut = async move {
			let stream = match submit.await {
				Ok(stream) => stream,
				Err(err) => {
					let _ = sink.reject(JsonRpseeError::from(err));
					return
				},
			};

			sink.pipe_from_stream(stream).await;
		};

		self.executor.spawn("substrate-rpc-subscription", Some("rpc"), fut.boxed());
		Ok(())
	}
}<|MERGE_RESOLUTION|>--- conflicted
+++ resolved
@@ -26,18 +26,11 @@
 use crate::SubscriptionTaskExecutor;
 
 use codec::{Decode, Encode};
-<<<<<<< HEAD
-use futures::{
-	future::{FutureExt, TryFutureExt},
-	SinkExt, StreamExt as _,
-	channel::oneshot,
-=======
-use futures::{FutureExt, TryFutureExt};
+use futures::{FutureExt, TryFutureExt, channel::oneshot};
 use jsonrpsee::{
 	core::{async_trait, Error as JsonRpseeError, RpcResult},
 	types::SubscriptionResult,
 	SubscriptionSink,
->>>>>>> 2a636e26
 };
 use sc_rpc_api::DenyUnsafe;
 use sc_utils::mpsc::TracingUnboundedSender;
@@ -68,12 +61,10 @@
 	keystore: SyncCryptoStorePtr,
 	/// Whether to deny unsafe calls
 	deny_unsafe: DenyUnsafe,
-<<<<<<< HEAD
+	/// Network channel
 	network: TracingUnboundedSender<Request<P::Block>>,
-=======
 	/// Executor to spawn subscriptions.
 	executor: SubscriptionTaskExecutor,
->>>>>>> 2a636e26
 }
 
 impl<P, Client> Author<P, Client>
@@ -89,11 +80,7 @@
 		deny_unsafe: DenyUnsafe,
 		executor: SubscriptionTaskExecutor,
 	) -> Self {
-<<<<<<< HEAD
-		Author { client, pool, subscriptions, keystore, network, deny_unsafe }
-=======
-		Author { client, pool, keystore, deny_unsafe, executor }
->>>>>>> 2a636e26
+		Author { client, pool, keystore, network, deny_unsafe, executor }
 	}
 }
 
@@ -130,6 +117,16 @@
 			})
 	}
 
+	async fn mix_extrinsic(&self, ext: Bytes) -> RpcResult<()> {
+		let (tx, rx) = oneshot::channel();
+		let _ = self.network.unbounded_send(Request::SendToMixnet(ext.to_vec(), tx));
+		match rx.await {
+			Ok(Ok(())) => Ok(()),
+			Ok(Err(e)) => Err(Error::Network(Box::new(e)).into()),
+			Err(e) => Err(Error::Network(Box::new(e)).into()),
+		}
+	}
+
 	fn insert_key(&self, key_type: String, suri: String, public: Bytes) -> RpcResult<()> {
 		self.deny_unsafe.check_if_safe()?;
 
@@ -171,41 +168,7 @@
 		Ok(SyncCryptoStore::has_keys(&*self.keystore, &[(public_key.to_vec(), key_type)]))
 	}
 
-<<<<<<< HEAD
-	fn submit_extrinsic(&self, ext: Bytes) -> FutureResult<TxHash<P>> {
-		let xt = match Decode::decode(&mut &ext[..]) {
-			Ok(xt) => xt,
-			Err(err) => return async move { Err(err.into()) }.boxed(),
-		};
-		let best_block_hash = self.client.info().best_hash;
-
-		self.pool
-			.submit_one(&generic::BlockId::hash(best_block_hash), TX_SOURCE, xt)
-			.map_err(|e| {
-				e.into_pool_error()
-					.map(Into::into)
-					.unwrap_or_else(|e| error::Error::Verification(Box::new(e)).into())
-			})
-			.boxed()
-	}
-
-	fn mix_extrinsic(&self, ext: Bytes) -> FutureResult<()> {
-		let (tx, rx) = oneshot::channel();
-		let _ = self.network.unbounded_send(Request::SendToMixnet(ext.to_vec(), tx));
-		async move {
-			match rx.await {
-				Ok(Ok(())) => Ok(()),
-				Ok(Err(e)) => Err(error::Error::Network(Box::new(e))),
-				Err(e) => Err(error::Error::Network(Box::new(e))),
-			}
-		}
-		.boxed()
-	}
-
-	fn pending_extrinsics(&self) -> Result<Vec<Bytes>> {
-=======
 	fn pending_extrinsics(&self) -> RpcResult<Vec<Bytes>> {
->>>>>>> 2a636e26
 		Ok(self.pool.ready().map(|tx| tx.data().encode().into()).collect())
 	}
 
